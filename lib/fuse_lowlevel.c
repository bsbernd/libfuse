/*
  FUSE: Filesystem in Userspace
  Copyright (C) 2001-2007  Miklos Szeredi <miklos@szeredi.hu>

  Implementation of (most of) the low-level FUSE API. The session loop
  functions are implemented in separate files.

  This program can be distributed under the terms of the GNU LGPLv2.
  See the file COPYING.LIB
*/

#define _GNU_SOURCE

#include "fuse_config.h"
#include "fuse_i.h"
#include "fuse_kernel.h"
#include "fuse_opt.h"
#include "fuse_misc.h"
#include "mount_util.h"
#include "fuse_lowlevel_i.h"
#include "fuse_uring_i.h"

#include <stdio.h>
#include <stdlib.h>
#include <stddef.h>
#include <string.h>
#include <unistd.h>
#include <limits.h>
#include <errno.h>
#include <assert.h>
#include <sys/file.h>
#include <sys/ioctl.h>

#ifndef F_LINUX_SPECIFIC_BASE
#define F_LINUX_SPECIFIC_BASE       1024
#endif
#ifndef F_SETPIPE_SZ
#define F_SETPIPE_SZ	(F_LINUX_SPECIFIC_BASE + 7)
#endif


#define PARAM(inarg) (((char *)(inarg)) + sizeof(*(inarg)))
#define OFFSET_MAX 0x7fffffffffffffffLL

#define container_of(ptr, type, member) ({				\
			const typeof( ((type *)0)->member ) *__mptr = (ptr); \
			(type *)( (char *)__mptr - offsetof(type,member) );})

struct fuse_pollhandle {
	uint64_t kh;
	struct fuse_session *se;
};

static size_t pagesize;

static __attribute__((constructor)) void fuse_ll_init_pagesize(void)
{
	pagesize = getpagesize();
}

static void convert_stat(const struct stat *stbuf, struct fuse_attr *attr)
{
	attr->ino	= stbuf->st_ino;
	attr->mode	= stbuf->st_mode;
	attr->nlink	= stbuf->st_nlink;
	attr->uid	= stbuf->st_uid;
	attr->gid	= stbuf->st_gid;
	attr->rdev	= stbuf->st_rdev;
	attr->size	= stbuf->st_size;
	attr->blksize	= stbuf->st_blksize;
	attr->blocks	= stbuf->st_blocks;
	attr->atime	= stbuf->st_atime;
	attr->mtime	= stbuf->st_mtime;
	attr->ctime	= stbuf->st_ctime;
	attr->atimensec = ST_ATIM_NSEC(stbuf);
	attr->mtimensec = ST_MTIM_NSEC(stbuf);
	attr->ctimensec = ST_CTIM_NSEC(stbuf);
}

static void convert_attr(const struct fuse_setattr_in *attr, struct stat *stbuf)
{
	stbuf->st_mode	       = attr->mode;
	stbuf->st_uid	       = attr->uid;
	stbuf->st_gid	       = attr->gid;
	stbuf->st_size	       = attr->size;
	stbuf->st_atime	       = attr->atime;
	stbuf->st_mtime	       = attr->mtime;
	stbuf->st_ctime        = attr->ctime;
	ST_ATIM_NSEC_SET(stbuf, attr->atimensec);
	ST_MTIM_NSEC_SET(stbuf, attr->mtimensec);
	ST_CTIM_NSEC_SET(stbuf, attr->ctimensec);
}

static	size_t iov_length(const struct iovec *iov, size_t count)
{
	size_t seg;
	size_t ret = 0;

	for (seg = 0; seg < count; seg++)
		ret += iov[seg].iov_len;
	return ret;
}

static void list_init_req(struct fuse_req *req)
{
	req->next = req;
	req->prev = req;
}

static void list_del_req(struct fuse_req *req)
{
	struct fuse_req *prev = req->prev;
	struct fuse_req *next = req->next;
	prev->next = next;
	next->prev = prev;
}

static void list_add_req(struct fuse_req *req, struct fuse_req *next)
{
	struct fuse_req *prev = next->prev;
	req->next = next;
	req->prev = prev;
	prev->next = req;
	next->prev = req;
}

static void destroy_req(fuse_req_t req)
{
	assert(req->ch == NULL);
	pthread_mutex_destroy(&req->lock);
	free(req);
}

void fuse_free_req(fuse_req_t req)
{
	int ctr;
	struct fuse_session *se = req->se;

	if (!req->is_uring) {
		pthread_mutex_lock(&se->lock);
		req->u.ni.func = NULL;
		req->u.ni.data = NULL;
		ctr = --req->ctr;
		list_del_req(req);
		fuse_chan_put(req->ch);
		req->ch = NULL;
		pthread_mutex_unlock(&se->lock);
		if (!ctr)
			destroy_req(req);
	} else {
		/* requests are part of ring queue - cannot be freed */
		req->u.ni.func = NULL;
		req->u.ni.data = NULL;
		ctr = --req->ctr;
	}
}

static struct fuse_req *fuse_ll_alloc_req(struct fuse_session *se)
{
	struct fuse_req *req;

	req = (struct fuse_req *) calloc(1, sizeof(struct fuse_req));
	if (req == NULL) {
		fuse_log(FUSE_LOG_ERR, "fuse: failed to allocate request\n");
	} else {
		req->se = se;
		req->ctr = 1;
		list_init_req(req);
		pthread_mutex_init(&req->lock, NULL);
		req->is_uring = false;
	}

	return req;
}

/**
 * Send data to fuse-kernel using an fd of the fuse device.
 */
static int fuse_write_msg_dev(struct fuse_session *se, struct fuse_chan *ch,
			     struct iovec *iov, int count)
{
	ssize_t res;
	if (se->io != NULL)
		/* se->io->writev is never NULL if se->io is not NULL as
		   specified by fuse_session_custom_io()*/
		res = se->io->writev(ch ? ch->fd : se->fd, iov, count,
				     se->userdata);
	else
		res = writev(ch ? ch->fd : se->fd, iov, count);

	int err = errno;

	if (res == -1) {
		/* ENOENT means the operation was interrupted */
		if (!fuse_session_exited(se) && err != ENOENT)
				perror("fuse: writing device");
		return -err;
	}

	return 0;
}

static int fuse_send_msg(struct fuse_session *se, struct fuse_chan *ch,
			 struct iovec *iov, int count, fuse_req_t req)
{
	struct fuse_out_header *out = iov[0].iov_base;
	bool is_uring = req && req->is_uring ? true : false;

	if (!is_uring)
		assert(se != NULL);
	out->len = iov_length(iov, count);

	if (se->debug) {
		if (out->unique == 0) {
			fuse_log(FUSE_LOG_DEBUG, "NOTIFY: code=%d length=%u\n",
				out->error, out->len);
		} else if (out->error) {
			fuse_log(FUSE_LOG_DEBUG,
				"   unique: %llu, error: %i (%s), outsize: %i\n",
				(unsigned long long) out->unique, out->error,
				strerror(-out->error), out->len);
		} else {
			fuse_log(FUSE_LOG_DEBUG,
				"   unique: %llu, success, outsize: %i\n",
				(unsigned long long) out->unique, out->len);
		}
	}

	if (is_uring)
		return fuse_send_msg_uring(req, iov, count);
	else
		return fuse_write_msg_dev(se, ch, iov, count);
}

int fuse_send_reply_iov_nofree(fuse_req_t req, int error, struct iovec *iov,
			       int count)
{
	struct fuse_out_header out;

#if __GLIBC__ >= 2 && __GLIBC_MINOR__ >= 32
	const char *str = strerrordesc_np(error * -1);
	if ((str == NULL && error != 0) || error > 0) {
#else
	if (error <= -1000 || error > 0) {
#endif
		fuse_log(FUSE_LOG_ERR, "fuse: bad error value: %i\n",	error);
		error = -ERANGE;
	}

	out.unique = req->unique;
	out.error = error;

	iov[0].iov_base = &out;
	iov[0].iov_len = sizeof(struct fuse_out_header);

	return fuse_send_msg(req->se, req->ch, iov, count, req);
}

static int send_reply_iov(fuse_req_t req, int error, struct iovec *iov,
			  int count)
{
	int res;

	res = fuse_send_reply_iov_nofree(req, error, iov, count);
	fuse_free_req(req);
	return res;
}

static int send_reply(fuse_req_t req, int error, const void *arg,
		      size_t argsize)
{
	if (req->is_uring)
		return send_reply_uring(req, error, arg, argsize);

	struct iovec iov[2];
	int count = 1;
	if (argsize) {
		iov[1].iov_base = (void *) arg;
		iov[1].iov_len = argsize;
		count++;
	}
	return send_reply_iov(req, error, iov, count);
}

int fuse_reply_iov(fuse_req_t req, const struct iovec *iov, int count)
{
	int res;
	struct iovec *padded_iov;

	if (req->is_uring) {
		fuse_log(FUSE_LOG_CRIT, "FIXME, copy into the buffer");
		abort();
	}

	padded_iov = malloc((count + 1) * sizeof(struct iovec));
	if (padded_iov == NULL)
		return fuse_reply_err(req, ENOMEM);

	memcpy(padded_iov + 1, iov, count * sizeof(struct iovec));
	count++;

	res = send_reply_iov(req, 0, padded_iov, count);
	free(padded_iov);

	return res;
}


/* `buf` is allowed to be empty so that the proper size may be
   allocated by the caller */
size_t fuse_add_direntry(fuse_req_t req, char *buf, size_t bufsize,
			 const char *name, const struct stat *stbuf, off_t off)
{
	(void)req;
	size_t namelen;
	size_t entlen;
	size_t entlen_padded;
	struct fuse_dirent *dirent;

	namelen = strlen(name);
	entlen = FUSE_NAME_OFFSET + namelen;
	entlen_padded = FUSE_DIRENT_ALIGN(entlen);

	if ((buf == NULL) || (entlen_padded > bufsize))
	  return entlen_padded;

	dirent = (struct fuse_dirent*) buf;
	dirent->ino = stbuf->st_ino;
	dirent->off = off;
	dirent->namelen = namelen;
	dirent->type = (stbuf->st_mode & S_IFMT) >> 12;
	memcpy(dirent->name, name, namelen);
	memset(dirent->name + namelen, 0, entlen_padded - entlen);

	return entlen_padded;
}

static void convert_statfs(const struct statvfs *stbuf,
			   struct fuse_kstatfs *kstatfs)
{
	kstatfs->bsize	 = stbuf->f_bsize;
	kstatfs->frsize	 = stbuf->f_frsize;
	kstatfs->blocks	 = stbuf->f_blocks;
	kstatfs->bfree	 = stbuf->f_bfree;
	kstatfs->bavail	 = stbuf->f_bavail;
	kstatfs->files	 = stbuf->f_files;
	kstatfs->ffree	 = stbuf->f_ffree;
	kstatfs->namelen = stbuf->f_namemax;
}

static int send_reply_ok(fuse_req_t req, const void *arg, size_t argsize)
{
	return send_reply(req, 0, arg, argsize);
}

int fuse_reply_err(fuse_req_t req, int err)
{
	return send_reply(req, -err, NULL, 0);
}

void fuse_reply_none(fuse_req_t req)
{
	fuse_free_req(req);
}

static unsigned long calc_timeout_sec(double t)
{
	if (t > (double) ULONG_MAX)
		return ULONG_MAX;
	else if (t < 0.0)
		return 0;
	else
		return (unsigned long) t;
}

static unsigned int calc_timeout_nsec(double t)
{
	double f = t - (double) calc_timeout_sec(t);
	if (f < 0.0)
		return 0;
	else if (f >= 0.999999999)
		return 999999999;
	else
		return (unsigned int) (f * 1.0e9);
}

static void fill_entry(struct fuse_entry_out *arg,
		       const struct fuse_entry_param *e)
{
	arg->nodeid = e->ino;
	arg->generation = e->generation;
	arg->entry_valid = calc_timeout_sec(e->entry_timeout);
	arg->entry_valid_nsec = calc_timeout_nsec(e->entry_timeout);
	arg->attr_valid = calc_timeout_sec(e->attr_timeout);
	arg->attr_valid_nsec = calc_timeout_nsec(e->attr_timeout);
	convert_stat(&e->attr, &arg->attr);
}

/* `buf` is allowed to be empty so that the proper size may be
   allocated by the caller */
size_t fuse_add_direntry_plus(fuse_req_t req, char *buf, size_t bufsize,
			      const char *name,
			      const struct fuse_entry_param *e, off_t off)
{
	(void)req;
	size_t namelen;
	size_t entlen;
	size_t entlen_padded;

	namelen = strlen(name);
	entlen = FUSE_NAME_OFFSET_DIRENTPLUS + namelen;
	entlen_padded = FUSE_DIRENT_ALIGN(entlen);
	if ((buf == NULL) || (entlen_padded > bufsize))
	  return entlen_padded;

	struct fuse_direntplus *dp = (struct fuse_direntplus *) buf;
	memset(&dp->entry_out, 0, sizeof(dp->entry_out));
	fill_entry(&dp->entry_out, e);

	struct fuse_dirent *dirent = &dp->dirent;
	dirent->ino = e->attr.st_ino;
	dirent->off = off;
	dirent->namelen = namelen;
	dirent->type = (e->attr.st_mode & S_IFMT) >> 12;
	memcpy(dirent->name, name, namelen);
	memset(dirent->name + namelen, 0, entlen_padded - entlen);

	return entlen_padded;
}

static void fill_open(struct fuse_open_out *arg,
		      const struct fuse_file_info *f)
{
	arg->fh = f->fh;
	if (f->backing_id > 0) {
		arg->backing_id = f->backing_id;
		arg->open_flags |= FOPEN_PASSTHROUGH;
	}
	if (f->direct_io)
		arg->open_flags |= FOPEN_DIRECT_IO;
	if (f->keep_cache)
		arg->open_flags |= FOPEN_KEEP_CACHE;
	if (f->cache_readdir)
		arg->open_flags |= FOPEN_CACHE_DIR;
	if (f->nonseekable)
		arg->open_flags |= FOPEN_NONSEEKABLE;
	if (f->noflush)
		arg->open_flags |= FOPEN_NOFLUSH;
	if (f->parallel_direct_writes)
		arg->open_flags |= FOPEN_PARALLEL_DIRECT_WRITES;
}

int fuse_reply_entry(fuse_req_t req, const struct fuse_entry_param *e)
{
	struct fuse_entry_out arg;
	size_t size = req->se->conn.proto_minor < 9 ?
		FUSE_COMPAT_ENTRY_OUT_SIZE : sizeof(arg);

	/* before ABI 7.4 e->ino == 0 was invalid, only ENOENT meant
	   negative entry */
	if (!e->ino && req->se->conn.proto_minor < 4)
		return fuse_reply_err(req, ENOENT);

	memset(&arg, 0, sizeof(arg));
	fill_entry(&arg, e);
	return send_reply_ok(req, &arg, size);
}

int fuse_reply_create(fuse_req_t req, const struct fuse_entry_param *e,
		      const struct fuse_file_info *f)
{
	char buf[sizeof(struct fuse_entry_out) + sizeof(struct fuse_open_out)];
	size_t entrysize = req->se->conn.proto_minor < 9 ?
		FUSE_COMPAT_ENTRY_OUT_SIZE : sizeof(struct fuse_entry_out);
	struct fuse_entry_out *earg = (struct fuse_entry_out *) buf;
	struct fuse_open_out *oarg = (struct fuse_open_out *) (buf + entrysize);

	memset(buf, 0, sizeof(buf));
	fill_entry(earg, e);
	fill_open(oarg, f);
	return send_reply_ok(req, buf,
			     entrysize + sizeof(struct fuse_open_out));
}

int fuse_reply_attr(fuse_req_t req, const struct stat *attr,
		    double attr_timeout)
{
	struct fuse_attr_out arg;
	size_t size = req->se->conn.proto_minor < 9 ?
		FUSE_COMPAT_ATTR_OUT_SIZE : sizeof(arg);

	memset(&arg, 0, sizeof(arg));
	arg.attr_valid = calc_timeout_sec(attr_timeout);
	arg.attr_valid_nsec = calc_timeout_nsec(attr_timeout);
	convert_stat(attr, &arg.attr);

	return send_reply_ok(req, &arg, size);
}

int fuse_reply_readlink(fuse_req_t req, const char *linkname)
{
	return send_reply_ok(req, linkname, strlen(linkname));
}

int fuse_passthrough_open(fuse_req_t req, int fd)
{
	struct fuse_backing_map map = { .fd = fd };
	int ret;

	ret = ioctl(req->se->fd, FUSE_DEV_IOC_BACKING_OPEN, &map);
	if (ret <= 0) {
		fuse_log(FUSE_LOG_ERR, "fuse: passthrough_open: %s\n", strerror(errno));
		return 0;
	}

	return ret;
}

int fuse_passthrough_close(fuse_req_t req, int backing_id)
{
	int ret;

	ret = ioctl(req->se->fd, FUSE_DEV_IOC_BACKING_CLOSE, &backing_id);
	if (ret < 0)
		fuse_log(FUSE_LOG_ERR, "fuse: passthrough_close: %s\n", strerror(errno));

	return ret;
}

int fuse_reply_open(fuse_req_t req, const struct fuse_file_info *f)
{
	struct fuse_open_out arg;

	memset(&arg, 0, sizeof(arg));
	fill_open(&arg, f);
	return send_reply_ok(req, &arg, sizeof(arg));
}

int fuse_reply_write(fuse_req_t req, size_t count)
{
	struct fuse_write_out arg;

	memset(&arg, 0, sizeof(arg));
	arg.size = count;

	return send_reply_ok(req, &arg, sizeof(arg));
}

int fuse_reply_buf(fuse_req_t req, const char *buf, size_t size)
{
	return send_reply_ok(req, buf, size);
}

static int fuse_send_data_iov_fallback(struct fuse_session *se,
				       struct fuse_chan *ch,
				       struct iovec *iov, int iov_count,
				       struct fuse_bufvec *buf,
				       size_t len, fuse_req_t req)
{
	struct fuse_bufvec mem_buf = FUSE_BUFVEC_INIT(len);
	void *mbuf;
	int res;

	/* Optimize common case */
	if (buf->count == 1 && buf->idx == 0 && buf->off == 0 &&
	    !(buf->buf[0].flags & FUSE_BUF_IS_FD)) {
		/* FIXME: also avoid memory copy if there are multiple buffers
		   but none of them contain an fd */

		iov[iov_count].iov_base = buf->buf[0].mem;
		iov[iov_count].iov_len = len;
		iov_count++;
		return fuse_send_msg(se, ch, iov, iov_count, req);
	}

	res = posix_memalign(&mbuf, pagesize, len);
	if (res != 0)
		return res;

	mem_buf.buf[0].mem = mbuf;
	res = fuse_buf_copy(&mem_buf, buf, 0);
	if (res < 0) {
		free(mbuf);
		return -res;
	}
	len = res;

	iov[iov_count].iov_base = mbuf;
	iov[iov_count].iov_len = len;
	iov_count++;
	res = fuse_send_msg(se, ch, iov, iov_count, req);
	free(mbuf);

	return res;
}

struct fuse_ll_pipe {
	size_t size;
	int can_grow;
	int pipe[2];
};

static void fuse_ll_pipe_free(struct fuse_ll_pipe *llp)
{
	close(llp->pipe[0]);
	close(llp->pipe[1]);
	free(llp);
}

#ifdef HAVE_SPLICE
#if !defined(HAVE_PIPE2) || !defined(O_CLOEXEC)
static int fuse_pipe(int fds[2])
{
	int rv = pipe(fds);

	if (rv == -1)
		return rv;

	if (fcntl(fds[0], F_SETFL, O_NONBLOCK) == -1 ||
	    fcntl(fds[1], F_SETFL, O_NONBLOCK) == -1 ||
	    fcntl(fds[0], F_SETFD, FD_CLOEXEC) == -1 ||
	    fcntl(fds[1], F_SETFD, FD_CLOEXEC) == -1) {
		close(fds[0]);
		close(fds[1]);
		rv = -1;
	}
	return rv;
}
#else
static int fuse_pipe(int fds[2])
{
	return pipe2(fds, O_CLOEXEC | O_NONBLOCK);
}
#endif

static struct fuse_ll_pipe *fuse_ll_get_pipe(struct fuse_session *se)
{
	struct fuse_ll_pipe *llp = pthread_getspecific(se->pipe_key);
	if (llp == NULL) {
		int res;

		llp = malloc(sizeof(struct fuse_ll_pipe));
		if (llp == NULL)
			return NULL;

		res = fuse_pipe(llp->pipe);
		if (res == -1) {
			free(llp);
			return NULL;
		}

		/*
		 *the default size is 16 pages on linux
		 */
		llp->size = pagesize * 16;
		llp->can_grow = 1;

		pthread_setspecific(se->pipe_key, llp);
	}

	return llp;
}
#endif

static void fuse_ll_clear_pipe(struct fuse_session *se)
{
	struct fuse_ll_pipe *llp = pthread_getspecific(se->pipe_key);
	if (llp) {
		pthread_setspecific(se->pipe_key, NULL);
		fuse_ll_pipe_free(llp);
	}
}

#if defined(HAVE_SPLICE) && defined(HAVE_VMSPLICE)
static int read_back(int fd, char *buf, size_t len)
{
	int res;

	res = read(fd, buf, len);
	if (res == -1) {
		fuse_log(FUSE_LOG_ERR, "fuse: internal error: failed to read back from pipe: %s\n", strerror(errno));
		return -EIO;
	}
	if (res != len) {
		fuse_log(FUSE_LOG_ERR, "fuse: internal error: short read back from pipe: %i from %zi\n", res, len);
		return -EIO;
	}
	return 0;
}

static int grow_pipe_to_max(int pipefd)
{
	int max;
	int res;
	int maxfd;
	char buf[32];

	maxfd = open("/proc/sys/fs/pipe-max-size", O_RDONLY);
	if (maxfd < 0)
		return -errno;

	res = read(maxfd, buf, sizeof(buf) - 1);
	if (res < 0) {
		int saved_errno;

		saved_errno = errno;
		close(maxfd);
		return -saved_errno;
	}
	close(maxfd);
	buf[res] = '\0';

	max = atoi(buf);
	res = fcntl(pipefd, F_SETPIPE_SZ, max);
	if (res < 0)
		return -errno;
	return max;
}

static int fuse_send_data_iov(struct fuse_session *se, struct fuse_chan *ch,
			      struct iovec *iov, int iov_count,
			      struct fuse_bufvec *buf, unsigned int flags,
			      fuse_req_t req)
{
	int res;
	size_t len = fuse_buf_size(buf);
	struct fuse_out_header *out = iov[0].iov_base;
	struct fuse_ll_pipe *llp;
	int splice_flags;
	size_t pipesize;
	size_t total_buf_size;
	size_t idx;
	size_t headerlen;
	struct fuse_bufvec pipe_buf = FUSE_BUFVEC_INIT(len);

	if (se->broken_splice_nonblock)
		goto fallback;

	if (flags & FUSE_BUF_NO_SPLICE)
		goto fallback;

	total_buf_size = 0;
	for (idx = buf->idx; idx < buf->count; idx++) {
		total_buf_size += buf->buf[idx].size;
		if (idx == buf->idx)
			total_buf_size -= buf->off;
	}
	if (total_buf_size < 2 * pagesize)
		goto fallback;

	if (se->conn.proto_minor < 14 ||
	    !(se->conn.want & FUSE_CAP_SPLICE_WRITE))
		goto fallback;

	llp = fuse_ll_get_pipe(se);
	if (llp == NULL)
		goto fallback;


	headerlen = iov_length(iov, iov_count);

	out->len = headerlen + len;

	/*
	 * Heuristic for the required pipe size, does not work if the
	 * source contains less than page size fragments
	 */
	pipesize = pagesize * (iov_count + buf->count + 1) + out->len;

	if (llp->size < pipesize) {
		if (llp->can_grow) {
			res = fcntl(llp->pipe[0], F_SETPIPE_SZ, pipesize);
			if (res == -1) {
				res = grow_pipe_to_max(llp->pipe[0]);
				if (res > 0)
					llp->size = res;
				llp->can_grow = 0;
				goto fallback;
			}
			llp->size = res;
		}
		if (llp->size < pipesize)
			goto fallback;
	}


	res = vmsplice(llp->pipe[1], iov, iov_count, SPLICE_F_NONBLOCK);
	if (res == -1)
		goto fallback;

	if (res != headerlen) {
		res = -EIO;
		fuse_log(FUSE_LOG_ERR, "fuse: short vmsplice to pipe: %u/%zu\n", res,
			headerlen);
		goto clear_pipe;
	}

	pipe_buf.buf[0].flags = FUSE_BUF_IS_FD;
	pipe_buf.buf[0].fd = llp->pipe[1];

	res = fuse_buf_copy(&pipe_buf, buf,
			    FUSE_BUF_FORCE_SPLICE | FUSE_BUF_SPLICE_NONBLOCK);
	if (res < 0) {
		if (res == -EAGAIN || res == -EINVAL) {
			/*
			 * Should only get EAGAIN on kernels with
			 * broken SPLICE_F_NONBLOCK support (<=
			 * 2.6.35) where this error or a short read is
			 * returned even if the pipe itself is not
			 * full
			 *
			 * EINVAL might mean that splice can't handle
			 * this combination of input and output.
			 */
			if (res == -EAGAIN)
				se->broken_splice_nonblock = 1;

			pthread_setspecific(se->pipe_key, NULL);
			fuse_ll_pipe_free(llp);
			goto fallback;
		}
		res = -res;
		goto clear_pipe;
	}

	if (res != 0 && res < len) {
		struct fuse_bufvec mem_buf = FUSE_BUFVEC_INIT(len);
		void *mbuf;
		size_t now_len = res;
		/*
		 * For regular files a short count is either
		 *  1) due to EOF, or
		 *  2) because of broken SPLICE_F_NONBLOCK (see above)
		 *
		 * For other inputs it's possible that we overflowed
		 * the pipe because of small buffer fragments.
		 */

		res = posix_memalign(&mbuf, pagesize, len);
		if (res != 0)
			goto clear_pipe;

		mem_buf.buf[0].mem = mbuf;
		mem_buf.off = now_len;
		res = fuse_buf_copy(&mem_buf, buf, 0);
		if (res > 0) {
			char *tmpbuf;
			size_t extra_len = res;
			/*
			 * Trickiest case: got more data.  Need to get
			 * back the data from the pipe and then fall
			 * back to regular write.
			 */
			tmpbuf = malloc(headerlen);
			if (tmpbuf == NULL) {
				free(mbuf);
				res = ENOMEM;
				goto clear_pipe;
			}
			res = read_back(llp->pipe[0], tmpbuf, headerlen);
			free(tmpbuf);
			if (res != 0) {
				free(mbuf);
				goto clear_pipe;
			}
			res = read_back(llp->pipe[0], mbuf, now_len);
			if (res != 0) {
				free(mbuf);
				goto clear_pipe;
			}
			len = now_len + extra_len;
			iov[iov_count].iov_base = mbuf;
			iov[iov_count].iov_len = len;
			iov_count++;
			res = fuse_send_msg(se, ch, iov, iov_count, req);
			free(mbuf);
			return res;
		}
		free(mbuf);
		res = now_len;
	}
	len = res;
	out->len = headerlen + len;

	if (se->debug) {
		fuse_log(FUSE_LOG_DEBUG,
			"   unique: %llu, success, outsize: %i (splice)\n",
			(unsigned long long) out->unique, out->len);
	}

	splice_flags = 0;
	if ((flags & FUSE_BUF_SPLICE_MOVE) &&
	    (se->conn.want & FUSE_CAP_SPLICE_MOVE))
		splice_flags |= SPLICE_F_MOVE;

	if (se->io != NULL && se->io->splice_send != NULL) {
		res = se->io->splice_send(llp->pipe[0], NULL,
						  ch ? ch->fd : se->fd, NULL, out->len,
					  	  splice_flags, se->userdata);
	} else {
		res = splice(llp->pipe[0], NULL, ch ? ch->fd : se->fd, NULL,
			       out->len, splice_flags);
	}
	if (res == -1) {
		res = -errno;
		perror("fuse: splice from pipe");
		goto clear_pipe;
	}
	if (res != out->len) {
		res = -EIO;
		fuse_log(FUSE_LOG_ERR, "fuse: short splice from pipe: %u/%u\n",
			res, out->len);
		goto clear_pipe;
	}
	return 0;

clear_pipe:
	fuse_ll_clear_pipe(se);
	return res;

fallback:
	return fuse_send_data_iov_fallback(se, ch, iov, iov_count, buf, len, req);
}
#else
static int fuse_send_data_iov(struct fuse_session *se, struct fuse_chan *ch,
			       struct iovec *iov, int iov_count,
			       struct fuse_bufvec *req_data, unsigned int flags)
{
	size_t len = fuse_buf_size(req_data);
	(void) flags;

	return fuse_send_data_iov_fallback(se, ch, iov, iov_count, req_data, len);
}
#endif

int fuse_reply_data(fuse_req_t req, struct fuse_bufvec *bufv,
		    enum fuse_buf_copy_flags flags)
{
	struct iovec iov[2];
	struct fuse_out_header out;
	int res;

	if (req->is_uring)
		return fuse_reply_data_uring(req, bufv, flags);

	iov[0].iov_base = &out;
	iov[0].iov_len = sizeof(struct fuse_out_header);

	out.unique = req->unique;
	out.error = 0;

	res = fuse_send_data_iov(req->se, req->ch, iov, 1, bufv, flags, req);
	if (res <= 0) {
		fuse_free_req(req);
		return res;
	} else {
		return fuse_reply_err(req, res);
	}
}

int fuse_reply_statfs(fuse_req_t req, const struct statvfs *stbuf)
{
	struct fuse_statfs_out arg;
	size_t size = req->se->conn.proto_minor < 4 ?
		FUSE_COMPAT_STATFS_SIZE : sizeof(arg);

	memset(&arg, 0, sizeof(arg));
	convert_statfs(stbuf, &arg.st);

	return send_reply_ok(req, &arg, size);
}

int fuse_reply_xattr(fuse_req_t req, size_t count)
{
	struct fuse_getxattr_out arg;

	memset(&arg, 0, sizeof(arg));
	arg.size = count;

	return send_reply_ok(req, &arg, sizeof(arg));
}

int fuse_reply_lock(fuse_req_t req, const struct flock *lock)
{
	struct fuse_lk_out arg;

	memset(&arg, 0, sizeof(arg));
	arg.lk.type = lock->l_type;
	if (lock->l_type != F_UNLCK) {
		arg.lk.start = lock->l_start;
		if (lock->l_len == 0)
			arg.lk.end = OFFSET_MAX;
		else
			arg.lk.end = lock->l_start + lock->l_len - 1;
	}
	arg.lk.pid = lock->l_pid;
	return send_reply_ok(req, &arg, sizeof(arg));
}

int fuse_reply_bmap(fuse_req_t req, uint64_t idx)
{
	struct fuse_bmap_out arg;

	memset(&arg, 0, sizeof(arg));
	arg.block = idx;

	return send_reply_ok(req, &arg, sizeof(arg));
}

static struct fuse_ioctl_iovec *fuse_ioctl_iovec_copy(const struct iovec *iov,
						      size_t count)
{
	struct fuse_ioctl_iovec *fiov;
	size_t i;

	fiov = malloc(sizeof(fiov[0]) * count);
	if (!fiov)
		return NULL;

	for (i = 0; i < count; i++) {
		fiov[i].base = (uintptr_t) iov[i].iov_base;
		fiov[i].len = iov[i].iov_len;
	}

	return fiov;
}

int fuse_reply_ioctl_retry(fuse_req_t req,
			   const struct iovec *in_iov, size_t in_count,
			   const struct iovec *out_iov, size_t out_count)
{
	struct fuse_ioctl_out arg;
	struct fuse_ioctl_iovec *in_fiov = NULL;
	struct fuse_ioctl_iovec *out_fiov = NULL;
	struct iovec iov[4];
	size_t count = 1;
	int res;

	memset(&arg, 0, sizeof(arg));
	arg.flags |= FUSE_IOCTL_RETRY;
	arg.in_iovs = in_count;
	arg.out_iovs = out_count;
	iov[count].iov_base = &arg;
	iov[count].iov_len = sizeof(arg);
	count++;

	if (req->se->conn.proto_minor < 16) {
		if (in_count) {
			iov[count].iov_base = (void *)in_iov;
			iov[count].iov_len = sizeof(in_iov[0]) * in_count;
			count++;
		}

		if (out_count) {
			iov[count].iov_base = (void *)out_iov;
			iov[count].iov_len = sizeof(out_iov[0]) * out_count;
			count++;
		}
	} else {
		/* Can't handle non-compat 64bit ioctls on 32bit */
		if (sizeof(void *) == 4 && req->ioctl_64bit) {
			res = fuse_reply_err(req, EINVAL);
			goto out;
		}

		if (in_count) {
			in_fiov = fuse_ioctl_iovec_copy(in_iov, in_count);
			if (!in_fiov)
				goto enomem;

			iov[count].iov_base = (void *)in_fiov;
			iov[count].iov_len = sizeof(in_fiov[0]) * in_count;
			count++;
		}
		if (out_count) {
			out_fiov = fuse_ioctl_iovec_copy(out_iov, out_count);
			if (!out_fiov)
				goto enomem;

			iov[count].iov_base = (void *)out_fiov;
			iov[count].iov_len = sizeof(out_fiov[0]) * out_count;
			count++;
		}
	}

	res = send_reply_iov(req, 0, iov, count);
out:
	free(in_fiov);
	free(out_fiov);

	return res;

enomem:
	res = fuse_reply_err(req, ENOMEM);
	goto out;
}

int fuse_reply_ioctl(fuse_req_t req, int result, const void *buf, size_t size)
{
	struct fuse_ioctl_out arg;
	struct iovec iov[3];
	size_t count = 1;

	memset(&arg, 0, sizeof(arg));
	arg.result = result;
	iov[count].iov_base = &arg;
	iov[count].iov_len = sizeof(arg);
	count++;

	if (size) {
		iov[count].iov_base = (char *) buf;
		iov[count].iov_len = size;
		count++;
	}

	return send_reply_iov(req, 0, iov, count);
}

int fuse_reply_ioctl_iov(fuse_req_t req, int result, const struct iovec *iov,
			 int count)
{
	struct iovec *padded_iov;
	struct fuse_ioctl_out arg;
	int res;

	padded_iov = malloc((count + 2) * sizeof(struct iovec));
	if (padded_iov == NULL)
		return fuse_reply_err(req, ENOMEM);

	memset(&arg, 0, sizeof(arg));
	arg.result = result;
	padded_iov[1].iov_base = &arg;
	padded_iov[1].iov_len = sizeof(arg);

	memcpy(&padded_iov[2], iov, count * sizeof(struct iovec));

	res = send_reply_iov(req, 0, padded_iov, count + 2);
	free(padded_iov);

	return res;
}

int fuse_reply_poll(fuse_req_t req, unsigned revents)
{
	struct fuse_poll_out arg;

	memset(&arg, 0, sizeof(arg));
	arg.revents = revents;

	return send_reply_ok(req, &arg, sizeof(arg));
}

int fuse_reply_lseek(fuse_req_t req, off_t off)
{
	struct fuse_lseek_out arg;

	memset(&arg, 0, sizeof(arg));
	arg.offset = off;

	return send_reply_ok(req, &arg, sizeof(arg));
}

static void do_lookup(fuse_req_t req, fuse_ino_t nodeid, const void *inarg)
{
	char *name = (char *) inarg;

	if (req->se->op.lookup)
		req->se->op.lookup(req, nodeid, name);
	else
		fuse_reply_err(req, ENOSYS);
}

static void do_forget(fuse_req_t req, fuse_ino_t nodeid, const void *inarg)
{
	struct fuse_forget_in *arg = (struct fuse_forget_in *) inarg;

	if (req->se->op.forget)
		req->se->op.forget(req, nodeid, arg->nlookup);
	else
		fuse_reply_none(req);
}

static void do_batch_forget(fuse_req_t req, fuse_ino_t nodeid,
			    const void *inarg)
{
	struct fuse_batch_forget_in *arg = (void *) inarg;
	struct fuse_forget_one *param = (void *) PARAM(arg);
	unsigned int i;

	(void) nodeid;

	if (req->se->op.forget_multi) {
		req->se->op.forget_multi(req, arg->count,
				     (struct fuse_forget_data *) param);
	} else if (req->se->op.forget) {
		for (i = 0; i < arg->count; i++) {
			struct fuse_forget_one *forget = &param[i];
			struct fuse_req *dummy_req;

			dummy_req = fuse_ll_alloc_req(req->se);
			if (dummy_req == NULL)
				break;

			dummy_req->unique = req->unique;
			dummy_req->ctx = req->ctx;
			dummy_req->ch = NULL;

			req->se->op.forget(dummy_req, forget->nodeid,
					  forget->nlookup);
		}
		fuse_reply_none(req);
	} else {
		fuse_reply_none(req);
	}
}

static void do_getattr(fuse_req_t req, fuse_ino_t nodeid, const void *inarg)
{
	struct fuse_file_info *fip = NULL;
	struct fuse_file_info fi;

	if (req->se->conn.proto_minor >= 9) {
		struct fuse_getattr_in *arg = (struct fuse_getattr_in *) inarg;

		if (arg->getattr_flags & FUSE_GETATTR_FH) {
			memset(&fi, 0, sizeof(fi));
			fi.fh = arg->fh;
			fip = &fi;
		}
	}

	if (req->se->op.getattr)
		req->se->op.getattr(req, nodeid, fip);
	else
		fuse_reply_err(req, ENOSYS);
}

static void do_setattr(fuse_req_t req, fuse_ino_t nodeid, const void *inarg)
{
	struct fuse_setattr_in *arg = (struct fuse_setattr_in *) inarg;

	if (req->se->op.setattr) {
		struct fuse_file_info *fi = NULL;
		struct fuse_file_info fi_store;
		struct stat stbuf;
		memset(&stbuf, 0, sizeof(stbuf));
		convert_attr(arg, &stbuf);
		if (arg->valid & FATTR_FH) {
			arg->valid &= ~FATTR_FH;
			memset(&fi_store, 0, sizeof(fi_store));
			fi = &fi_store;
			fi->fh = arg->fh;
		}
		arg->valid &=
			FUSE_SET_ATTR_MODE	|
			FUSE_SET_ATTR_UID	|
			FUSE_SET_ATTR_GID	|
			FUSE_SET_ATTR_SIZE	|
			FUSE_SET_ATTR_ATIME	|
			FUSE_SET_ATTR_MTIME	|
			FUSE_SET_ATTR_KILL_SUID |
			FUSE_SET_ATTR_KILL_SGID |
			FUSE_SET_ATTR_ATIME_NOW	|
			FUSE_SET_ATTR_MTIME_NOW |
			FUSE_SET_ATTR_CTIME;

		req->se->op.setattr(req, nodeid, &stbuf, arg->valid, fi);
	} else
		fuse_reply_err(req, ENOSYS);
}

static void do_access(fuse_req_t req, fuse_ino_t nodeid, const void *inarg)
{
	struct fuse_access_in *arg = (struct fuse_access_in *) inarg;

	if (req->se->op.access)
		req->se->op.access(req, nodeid, arg->mask);
	else
		fuse_reply_err(req, ENOSYS);
}

static void do_readlink(fuse_req_t req, fuse_ino_t nodeid, const void *inarg)
{
	(void) inarg;

	if (req->se->op.readlink)
		req->se->op.readlink(req, nodeid);
	else
		fuse_reply_err(req, ENOSYS);
}

static void do_mknod(fuse_req_t req, fuse_ino_t nodeid, const void *inarg)
{
	struct fuse_mknod_in *arg = (struct fuse_mknod_in *) inarg;
	char *name = PARAM(arg);

	if (req->se->conn.proto_minor >= 12)
		req->ctx.umask = arg->umask;
	else
		name = (char *) inarg + FUSE_COMPAT_MKNOD_IN_SIZE;

	if (req->se->op.mknod)
		req->se->op.mknod(req, nodeid, name, arg->mode, arg->rdev);
	else
		fuse_reply_err(req, ENOSYS);
}

static void do_mkdir(fuse_req_t req, fuse_ino_t nodeid, const void *inarg)
{
	struct fuse_mkdir_in *arg = (struct fuse_mkdir_in *) inarg;

	if (req->se->conn.proto_minor >= 12)
		req->ctx.umask = arg->umask;

	if (req->se->op.mkdir)
		req->se->op.mkdir(req, nodeid, PARAM(arg), arg->mode);
	else
		fuse_reply_err(req, ENOSYS);
}

static void do_unlink(fuse_req_t req, fuse_ino_t nodeid, const void *inarg)
{
	char *name = (char *) inarg;

	if (req->se->op.unlink)
		req->se->op.unlink(req, nodeid, name);
	else
		fuse_reply_err(req, ENOSYS);
}

static void do_rmdir(fuse_req_t req, fuse_ino_t nodeid, const void *inarg)
{
	char *name = (char *) inarg;

	if (req->se->op.rmdir)
		req->se->op.rmdir(req, nodeid, name);
	else
		fuse_reply_err(req, ENOSYS);
}

static void do_symlink(fuse_req_t req, fuse_ino_t nodeid, const void *inarg)
{
	char *name = (char *) inarg;
	char *linkname = ((char *) inarg) + strlen((char *) inarg) + 1;

	if (req->se->op.symlink)
		req->se->op.symlink(req, linkname, nodeid, name);
	else
		fuse_reply_err(req, ENOSYS);
}

static void do_rename(fuse_req_t req, fuse_ino_t nodeid, const void *inarg)
{
	struct fuse_rename_in *arg = (struct fuse_rename_in *) inarg;
	char *oldname = PARAM(arg);
	char *newname = oldname + strlen(oldname) + 1;

	if (req->se->op.rename)
		req->se->op.rename(req, nodeid, oldname, arg->newdir, newname,
				  0);
	else
		fuse_reply_err(req, ENOSYS);
}

static void do_rename2(fuse_req_t req, fuse_ino_t nodeid, const void *inarg)
{
	struct fuse_rename2_in *arg = (struct fuse_rename2_in *) inarg;
	char *oldname = PARAM(arg);
	char *newname = oldname + strlen(oldname) + 1;

	if (req->se->op.rename)
		req->se->op.rename(req, nodeid, oldname, arg->newdir, newname,
				  arg->flags);
	else
		fuse_reply_err(req, ENOSYS);
}

static void do_link(fuse_req_t req, fuse_ino_t nodeid, const void *inarg)
{
	struct fuse_link_in *arg = (struct fuse_link_in *) inarg;

	if (req->se->op.link)
		req->se->op.link(req, arg->oldnodeid, nodeid, PARAM(arg));
	else
		fuse_reply_err(req, ENOSYS);
}

static void do_create(fuse_req_t req, fuse_ino_t nodeid, const void *inarg)
{
	struct fuse_create_in *arg = (struct fuse_create_in *) inarg;

	if (req->se->op.create) {
		struct fuse_file_info fi;
		char *name = PARAM(arg);

		memset(&fi, 0, sizeof(fi));
		fi.flags = arg->flags;

		if (req->se->conn.proto_minor >= 12)
			req->ctx.umask = arg->umask;
		else
			name = (char *) inarg + sizeof(struct fuse_open_in);

		req->se->op.create(req, nodeid, name, arg->mode, &fi);
	} else
		fuse_reply_err(req, ENOSYS);
}

static void do_open(fuse_req_t req, fuse_ino_t nodeid, const void *inarg)
{
	struct fuse_open_in *arg = (struct fuse_open_in *) inarg;
	struct fuse_file_info fi;

	memset(&fi, 0, sizeof(fi));
	fi.flags = arg->flags;

	if (req->se->op.open)
		req->se->op.open(req, nodeid, &fi);
	else if (req->se->conn.want & FUSE_CAP_NO_OPEN_SUPPORT)
		fuse_reply_err(req, ENOSYS);
	else
		fuse_reply_open(req, &fi);
}

static void do_read(fuse_req_t req, fuse_ino_t nodeid, const void *inarg)
{
	struct fuse_read_in *arg = (struct fuse_read_in *) inarg;

	if (req->se->op.read) {
		struct fuse_file_info fi;

		memset(&fi, 0, sizeof(fi));
		fi.fh = arg->fh;
		if (req->se->conn.proto_minor >= 9) {
			fi.lock_owner = arg->lock_owner;
			fi.flags = arg->flags;
		}
		req->se->op.read(req, nodeid, arg->size, arg->offset, &fi);
	} else
		fuse_reply_err(req, ENOSYS);
}

static void do_write(fuse_req_t req, fuse_ino_t nodeid, const void *inarg)
{
	struct fuse_write_in *arg = (struct fuse_write_in *) inarg;
	struct fuse_file_info fi;
	char *param;

	memset(&fi, 0, sizeof(fi));
	fi.fh = arg->fh;
	fi.writepage = (arg->write_flags & FUSE_WRITE_CACHE) != 0;

	if (req->se->conn.proto_minor < 9) {
		param = ((char *) arg) + FUSE_COMPAT_WRITE_IN_SIZE;
	} else {
		fi.lock_owner = arg->lock_owner;
		fi.flags = arg->flags;
		param = PARAM(arg);
	}

	if (req->se->op.write)
		req->se->op.write(req, nodeid, param, arg->size,
				 arg->offset, &fi);
	else
		fuse_reply_err(req, ENOSYS);
}

static void do_write_buf(fuse_req_t req, fuse_ino_t nodeid, const void *inarg,
			 const struct fuse_buf *ibuf)
{
	struct fuse_session *se = req->se;
	struct fuse_bufvec bufv = {
		.buf[0] = *ibuf,
		.count = 1,
	};
	struct fuse_write_in *arg = (struct fuse_write_in *) inarg;
	struct fuse_file_info fi;

	memset(&fi, 0, sizeof(fi));
	fi.fh = arg->fh;
	fi.writepage = arg->write_flags & FUSE_WRITE_CACHE;

	if (se->conn.proto_minor < 9) {
		bufv.buf[0].mem = ((char *) arg) + FUSE_COMPAT_WRITE_IN_SIZE;
		bufv.buf[0].size -= sizeof(struct fuse_in_header) +
			FUSE_COMPAT_WRITE_IN_SIZE;
		assert(!(bufv.buf[0].flags & FUSE_BUF_IS_FD));
	} else {
		fi.lock_owner = arg->lock_owner;
		fi.flags = arg->flags;
		if (!(bufv.buf[0].flags & FUSE_BUF_IS_FD))
			bufv.buf[0].mem = PARAM(arg);

		bufv.buf[0].size -= sizeof(struct fuse_in_header) +
			sizeof(struct fuse_write_in);
	}
	if (bufv.buf[0].size < arg->size) {
		fuse_log(FUSE_LOG_ERR, "fuse: do_write_buf: buffer size too small\n");
		fuse_reply_err(req, EIO);
		goto out;
	}
	bufv.buf[0].size = arg->size;

	se->op.write_buf(req, nodeid, &bufv, arg->offset, &fi);

out:
	/* Need to reset the pipe if ->write_buf() didn't consume all data */
	if ((ibuf->flags & FUSE_BUF_IS_FD) && bufv.idx < bufv.count)
		fuse_ll_clear_pipe(se);
}

static void do_flush(fuse_req_t req, fuse_ino_t nodeid, const void *inarg)
{
	struct fuse_flush_in *arg = (struct fuse_flush_in *) inarg;
	struct fuse_file_info fi;

	memset(&fi, 0, sizeof(fi));
	fi.fh = arg->fh;
	fi.flush = 1;
	if (req->se->conn.proto_minor >= 7)
		fi.lock_owner = arg->lock_owner;

	if (req->se->op.flush)
		req->se->op.flush(req, nodeid, &fi);
	else
		fuse_reply_err(req, ENOSYS);
}

static void do_release(fuse_req_t req, fuse_ino_t nodeid, const void *inarg)
{
	struct fuse_release_in *arg = (struct fuse_release_in *) inarg;
	struct fuse_file_info fi;

	memset(&fi, 0, sizeof(fi));
	fi.flags = arg->flags;
	fi.fh = arg->fh;
	if (req->se->conn.proto_minor >= 8) {
		fi.flush = (arg->release_flags & FUSE_RELEASE_FLUSH) ? 1 : 0;
		fi.lock_owner = arg->lock_owner;
	}
	if (arg->release_flags & FUSE_RELEASE_FLOCK_UNLOCK) {
		fi.flock_release = 1;
		fi.lock_owner = arg->lock_owner;
	}

	if (req->se->op.release)
		req->se->op.release(req, nodeid, &fi);
	else
		fuse_reply_err(req, 0);
}

static void do_fsync(fuse_req_t req, fuse_ino_t nodeid, const void *inarg)
{
	struct fuse_fsync_in *arg = (struct fuse_fsync_in *) inarg;
	struct fuse_file_info fi;
	int datasync = arg->fsync_flags & 1;

	memset(&fi, 0, sizeof(fi));
	fi.fh = arg->fh;

	if (req->se->op.fsync)
		req->se->op.fsync(req, nodeid, datasync, &fi);
	else
		fuse_reply_err(req, ENOSYS);
}

static void do_opendir(fuse_req_t req, fuse_ino_t nodeid, const void *inarg)
{
	struct fuse_open_in *arg = (struct fuse_open_in *) inarg;
	struct fuse_file_info fi;

	memset(&fi, 0, sizeof(fi));
	fi.flags = arg->flags;

	if (req->se->op.opendir)
		req->se->op.opendir(req, nodeid, &fi);
	else if (req->se->conn.want & FUSE_CAP_NO_OPENDIR_SUPPORT)
		fuse_reply_err(req, ENOSYS);
	else
		fuse_reply_open(req, &fi);
}

static void do_readdir(fuse_req_t req, fuse_ino_t nodeid, const void *inarg)
{
	struct fuse_read_in *arg = (struct fuse_read_in *) inarg;
	struct fuse_file_info fi;

	memset(&fi, 0, sizeof(fi));
	fi.fh = arg->fh;

	if (req->se->op.readdir)
		req->se->op.readdir(req, nodeid, arg->size, arg->offset, &fi);
	else
		fuse_reply_err(req, ENOSYS);
}

static void do_readdirplus(fuse_req_t req, fuse_ino_t nodeid, const void *inarg)
{
	struct fuse_read_in *arg = (struct fuse_read_in *) inarg;
	struct fuse_file_info fi;

	memset(&fi, 0, sizeof(fi));
	fi.fh = arg->fh;

	if (req->se->op.readdirplus)
		req->se->op.readdirplus(req, nodeid, arg->size, arg->offset, &fi);
	else
		fuse_reply_err(req, ENOSYS);
}

static void do_releasedir(fuse_req_t req, fuse_ino_t nodeid, const void *inarg)
{
	struct fuse_release_in *arg = (struct fuse_release_in *) inarg;
	struct fuse_file_info fi;

	memset(&fi, 0, sizeof(fi));
	fi.flags = arg->flags;
	fi.fh = arg->fh;

	if (req->se->op.releasedir)
		req->se->op.releasedir(req, nodeid, &fi);
	else
		fuse_reply_err(req, 0);
}

static void do_fsyncdir(fuse_req_t req, fuse_ino_t nodeid, const void *inarg)
{
	struct fuse_fsync_in *arg = (struct fuse_fsync_in *) inarg;
	struct fuse_file_info fi;
	int datasync = arg->fsync_flags & 1;

	memset(&fi, 0, sizeof(fi));
	fi.fh = arg->fh;

	if (req->se->op.fsyncdir)
		req->se->op.fsyncdir(req, nodeid, datasync, &fi);
	else
		fuse_reply_err(req, ENOSYS);
}

static void do_statfs(fuse_req_t req, fuse_ino_t nodeid, const void *inarg)
{
	(void) nodeid;
	(void) inarg;

	if (req->se->op.statfs)
		req->se->op.statfs(req, nodeid);
	else {
		struct statvfs buf = {
			.f_namemax = 255,
			.f_bsize = 512,
		};
		fuse_reply_statfs(req, &buf);
	}
}

static void do_setxattr(fuse_req_t req, fuse_ino_t nodeid, const void *inarg)
{
	struct fuse_session *se = req->se;
	unsigned int xattr_ext = !!(se->conn.want & FUSE_CAP_SETXATTR_EXT);
	struct fuse_setxattr_in *arg = (struct fuse_setxattr_in *) inarg;
	char *name = xattr_ext ? PARAM(arg) :
		     (char *)arg + FUSE_COMPAT_SETXATTR_IN_SIZE;
	char *value = name + strlen(name) + 1;

	/* XXX:The API should be extended to support extra_flags/setxattr_flags */
	if (req->se->op.setxattr)
		req->se->op.setxattr(req, nodeid, name, value, arg->size,
				    arg->flags);
	else
		fuse_reply_err(req, ENOSYS);
}

static void do_getxattr(fuse_req_t req, fuse_ino_t nodeid, const void *inarg)
{
	struct fuse_getxattr_in *arg = (struct fuse_getxattr_in *) inarg;

	if (req->se->op.getxattr)
		req->se->op.getxattr(req, nodeid, PARAM(arg), arg->size);
	else
		fuse_reply_err(req, ENOSYS);
}

static void do_listxattr(fuse_req_t req, fuse_ino_t nodeid, const void *inarg)
{
	struct fuse_getxattr_in *arg = (struct fuse_getxattr_in *) inarg;

	if (req->se->op.listxattr)
		req->se->op.listxattr(req, nodeid, arg->size);
	else
		fuse_reply_err(req, ENOSYS);
}

static void do_removexattr(fuse_req_t req, fuse_ino_t nodeid, const void *inarg)
{
	char *name = (char *) inarg;

	if (req->se->op.removexattr)
		req->se->op.removexattr(req, nodeid, name);
	else
		fuse_reply_err(req, ENOSYS);
}

static void convert_fuse_file_lock(struct fuse_file_lock *fl,
				   struct flock *flock)
{
	memset(flock, 0, sizeof(struct flock));
	flock->l_type = fl->type;
	flock->l_whence = SEEK_SET;
	flock->l_start = fl->start;
	if (fl->end == OFFSET_MAX)
		flock->l_len = 0;
	else
		flock->l_len = fl->end - fl->start + 1;
	flock->l_pid = fl->pid;
}

static void do_getlk(fuse_req_t req, fuse_ino_t nodeid, const void *inarg)
{
	struct fuse_lk_in *arg = (struct fuse_lk_in *) inarg;
	struct fuse_file_info fi;
	struct flock flock;

	memset(&fi, 0, sizeof(fi));
	fi.fh = arg->fh;
	fi.lock_owner = arg->owner;

	convert_fuse_file_lock(&arg->lk, &flock);
	if (req->se->op.getlk)
		req->se->op.getlk(req, nodeid, &fi, &flock);
	else
		fuse_reply_err(req, ENOSYS);
}

static void do_setlk_common(fuse_req_t req, fuse_ino_t nodeid,
			    const void *inarg, int sleep)
{
	struct fuse_lk_in *arg = (struct fuse_lk_in *) inarg;
	struct fuse_file_info fi;
	struct flock flock;

	memset(&fi, 0, sizeof(fi));
	fi.fh = arg->fh;
	fi.lock_owner = arg->owner;

	if (arg->lk_flags & FUSE_LK_FLOCK) {
		int op = 0;

		switch (arg->lk.type) {
		case F_RDLCK:
			op = LOCK_SH;
			break;
		case F_WRLCK:
			op = LOCK_EX;
			break;
		case F_UNLCK:
			op = LOCK_UN;
			break;
		}
		if (!sleep)
			op |= LOCK_NB;

		if (req->se->op.flock)
			req->se->op.flock(req, nodeid, &fi, op);
		else
			fuse_reply_err(req, ENOSYS);
	} else {
		convert_fuse_file_lock(&arg->lk, &flock);
		if (req->se->op.setlk)
			req->se->op.setlk(req, nodeid, &fi, &flock, sleep);
		else
			fuse_reply_err(req, ENOSYS);
	}
}

static void do_setlk(fuse_req_t req, fuse_ino_t nodeid, const void *inarg)
{
	do_setlk_common(req, nodeid, inarg, 0);
}

static void do_setlkw(fuse_req_t req, fuse_ino_t nodeid, const void *inarg)
{
	do_setlk_common(req, nodeid, inarg, 1);
}

static int find_interrupted(struct fuse_session *se, struct fuse_req *req)
{
	struct fuse_req *curr;

	for (curr = se->list.next; curr != &se->list; curr = curr->next) {
		if (curr->unique == req->u.i.unique) {
			fuse_interrupt_func_t func;
			void *data;

			curr->ctr++;
			pthread_mutex_unlock(&se->lock);

			/* Ugh, ugly locking */
			pthread_mutex_lock(&curr->lock);
			pthread_mutex_lock(&se->lock);
			curr->interrupted = 1;
			func = curr->u.ni.func;
			data = curr->u.ni.data;
			pthread_mutex_unlock(&se->lock);
			if (func)
				func(curr, data);
			pthread_mutex_unlock(&curr->lock);

			pthread_mutex_lock(&se->lock);
			curr->ctr--;
			if (!curr->ctr) {
				destroy_req(curr);
			}

			return 1;
		}
	}
	for (curr = se->interrupts.next; curr != &se->interrupts;
	     curr = curr->next) {
		if (curr->u.i.unique == req->u.i.unique)
			return 1;
	}
	return 0;
}

static void do_interrupt(fuse_req_t req, fuse_ino_t nodeid, const void *inarg)
{
	struct fuse_interrupt_in *arg = (struct fuse_interrupt_in *) inarg;
	struct fuse_session *se = req->se;

	(void) nodeid;
	if (se->debug)
		fuse_log(FUSE_LOG_DEBUG, "INTERRUPT: %llu\n",
			(unsigned long long) arg->unique);

	req->u.i.unique = arg->unique;

	pthread_mutex_lock(&se->lock);
	if (find_interrupted(se, req)) {
		fuse_chan_put(req->ch);
		req->ch = NULL;
		destroy_req(req);
	} else
		list_add_req(req, &se->interrupts);
	pthread_mutex_unlock(&se->lock);
}

static struct fuse_req *check_interrupt(struct fuse_session *se,
					struct fuse_req *req)
{
	struct fuse_req *curr;

	for (curr = se->interrupts.next; curr != &se->interrupts;
	     curr = curr->next) {
		if (curr->u.i.unique == req->unique) {
			req->interrupted = 1;
			list_del_req(curr);
			fuse_chan_put(curr->ch);
			curr->ch = NULL;
			destroy_req(curr);
			return NULL;
		}
	}
	curr = se->interrupts.next;
	if (curr != &se->interrupts) {
		list_del_req(curr);
		list_init_req(curr);
		return curr;
	} else
		return NULL;
}

static void do_bmap(fuse_req_t req, fuse_ino_t nodeid, const void *inarg)
{
	struct fuse_bmap_in *arg = (struct fuse_bmap_in *) inarg;

	if (req->se->op.bmap)
		req->se->op.bmap(req, nodeid, arg->blocksize, arg->block);
	else
		fuse_reply_err(req, ENOSYS);
}

static void do_ioctl(fuse_req_t req, fuse_ino_t nodeid, const void *inarg)
{
	struct fuse_ioctl_in *arg = (struct fuse_ioctl_in *) inarg;
	unsigned int flags = arg->flags;
	void *in_buf = arg->in_size ? PARAM(arg) : NULL;
	struct fuse_file_info fi;

	if (flags & FUSE_IOCTL_DIR &&
	    !(req->se->conn.want & FUSE_CAP_IOCTL_DIR)) {
		fuse_reply_err(req, ENOTTY);
		return;
	}

	memset(&fi, 0, sizeof(fi));
	fi.fh = arg->fh;

	if (sizeof(void *) == 4 && req->se->conn.proto_minor >= 16 &&
	    !(flags & FUSE_IOCTL_32BIT)) {
		req->ioctl_64bit = 1;
	}

	if (req->se->op.ioctl)
		req->se->op.ioctl(req, nodeid, arg->cmd,
				 (void *)(uintptr_t)arg->arg, &fi, flags,
				 in_buf, arg->in_size, arg->out_size);
	else
		fuse_reply_err(req, ENOSYS);
}

void fuse_pollhandle_destroy(struct fuse_pollhandle *ph)
{
	free(ph);
}

static void do_poll(fuse_req_t req, fuse_ino_t nodeid, const void *inarg)
{
	struct fuse_poll_in *arg = (struct fuse_poll_in *) inarg;
	struct fuse_file_info fi;

	memset(&fi, 0, sizeof(fi));
	fi.fh = arg->fh;
	fi.poll_events = arg->events;

	if (req->se->op.poll) {
		struct fuse_pollhandle *ph = NULL;

		if (arg->flags & FUSE_POLL_SCHEDULE_NOTIFY) {
			ph = malloc(sizeof(struct fuse_pollhandle));
			if (ph == NULL) {
				fuse_reply_err(req, ENOMEM);
				return;
			}
			ph->kh = arg->kh;
			ph->se = req->se;
		}

		req->se->op.poll(req, nodeid, &fi, ph);
	} else {
		fuse_reply_err(req, ENOSYS);
	}
}

static void do_fallocate(fuse_req_t req, fuse_ino_t nodeid, const void *inarg)
{
	struct fuse_fallocate_in *arg = (struct fuse_fallocate_in *) inarg;
	struct fuse_file_info fi;

	memset(&fi, 0, sizeof(fi));
	fi.fh = arg->fh;

	if (req->se->op.fallocate)
		req->se->op.fallocate(req, nodeid, arg->mode, arg->offset, arg->length, &fi);
	else
		fuse_reply_err(req, ENOSYS);
}

static void do_copy_file_range(fuse_req_t req, fuse_ino_t nodeid_in, const void *inarg)
{
	struct fuse_copy_file_range_in *arg = (struct fuse_copy_file_range_in *) inarg;
	struct fuse_file_info fi_in, fi_out;

	memset(&fi_in, 0, sizeof(fi_in));
	fi_in.fh = arg->fh_in;

	memset(&fi_out, 0, sizeof(fi_out));
	fi_out.fh = arg->fh_out;


	if (req->se->op.copy_file_range)
		req->se->op.copy_file_range(req, nodeid_in, arg->off_in,
					    &fi_in, arg->nodeid_out,
					    arg->off_out, &fi_out, arg->len,
					    arg->flags);
	else
		fuse_reply_err(req, ENOSYS);
}

static void do_lseek(fuse_req_t req, fuse_ino_t nodeid, const void *inarg)
{
	struct fuse_lseek_in *arg = (struct fuse_lseek_in *) inarg;
	struct fuse_file_info fi;

	memset(&fi, 0, sizeof(fi));
	fi.fh = arg->fh;

	if (req->se->op.lseek)
		req->se->op.lseek(req, nodeid, arg->offset, arg->whence, &fi);
	else
		fuse_reply_err(req, ENOSYS);
}

/* Prevent bogus data races (bogus since "init" is called before
 * multi-threading becomes relevant */
static __attribute__((no_sanitize("thread")))
void do_init(fuse_req_t req, fuse_ino_t nodeid, const void *inarg)
{
	struct fuse_init_in *arg = (struct fuse_init_in *) inarg;
	struct fuse_init_out outarg;
	struct fuse_session *se = req->se;
	size_t bufsize = se->bufsize;
	size_t outargsize = sizeof(outarg);
	uint64_t inargflags = 0;
	uint64_t outargflags = 0;
	(void) nodeid;
	if (se->debug) {
		fuse_log(FUSE_LOG_DEBUG, "INIT: %u.%u\n", arg->major, arg->minor);
		if (arg->major == 7 && arg->minor >= 6) {
			fuse_log(FUSE_LOG_DEBUG, "flags=0x%08x\n", arg->flags);
			fuse_log(FUSE_LOG_DEBUG, "max_readahead=0x%08x\n",
				arg->max_readahead);
		}
	}
	se->conn.proto_major = arg->major;
	se->conn.proto_minor = arg->minor;
	se->conn.capable = 0;
	se->conn.want = 0;

	memset(&outarg, 0, sizeof(outarg));
	outarg.major = FUSE_KERNEL_VERSION;
	outarg.minor = FUSE_KERNEL_MINOR_VERSION;

	if (arg->major < 7) {
		fuse_log(FUSE_LOG_ERR, "fuse: unsupported protocol version: %u.%u\n",
			arg->major, arg->minor);
		fuse_reply_err(req, EPROTO);
		return;
	}

	if (arg->major > 7) {
		/* Wait for a second INIT request with a 7.X version */
		send_reply_ok(req, &outarg, sizeof(outarg));
		return;
	}

	if (arg->minor >= 6) {
		if (arg->max_readahead < se->conn.max_readahead)
			se->conn.max_readahead = arg->max_readahead;
		inargflags = arg->flags;
		if (inargflags & FUSE_INIT_EXT)
			inargflags = inargflags | (uint64_t) arg->flags2 << 32;
		if (inargflags & FUSE_ASYNC_READ)
			se->conn.capable |= FUSE_CAP_ASYNC_READ;
		if (inargflags & FUSE_POSIX_LOCKS)
			se->conn.capable |= FUSE_CAP_POSIX_LOCKS;
		if (inargflags & FUSE_ATOMIC_O_TRUNC)
			se->conn.capable |= FUSE_CAP_ATOMIC_O_TRUNC;
		if (inargflags & FUSE_EXPORT_SUPPORT)
			se->conn.capable |= FUSE_CAP_EXPORT_SUPPORT;
		if (inargflags & FUSE_DONT_MASK)
			se->conn.capable |= FUSE_CAP_DONT_MASK;
		if (inargflags & FUSE_FLOCK_LOCKS)
			se->conn.capable |= FUSE_CAP_FLOCK_LOCKS;
		if (inargflags & FUSE_AUTO_INVAL_DATA)
			se->conn.capable |= FUSE_CAP_AUTO_INVAL_DATA;
		if (inargflags & FUSE_DO_READDIRPLUS)
			se->conn.capable |= FUSE_CAP_READDIRPLUS;
		if (inargflags & FUSE_READDIRPLUS_AUTO)
			se->conn.capable |= FUSE_CAP_READDIRPLUS_AUTO;
		if (inargflags & FUSE_ASYNC_DIO)
			se->conn.capable |= FUSE_CAP_ASYNC_DIO;
		if (inargflags & FUSE_WRITEBACK_CACHE)
			se->conn.capable |= FUSE_CAP_WRITEBACK_CACHE;
		if (inargflags & FUSE_NO_OPEN_SUPPORT)
			se->conn.capable |= FUSE_CAP_NO_OPEN_SUPPORT;
		if (inargflags & FUSE_PARALLEL_DIROPS)
			se->conn.capable |= FUSE_CAP_PARALLEL_DIROPS;
		if (inargflags & FUSE_POSIX_ACL)
			se->conn.capable |= FUSE_CAP_POSIX_ACL;
		if (inargflags & FUSE_HANDLE_KILLPRIV)
			se->conn.capable |= FUSE_CAP_HANDLE_KILLPRIV;
		if (inargflags & FUSE_HANDLE_KILLPRIV_V2)
			se->conn.capable |= FUSE_CAP_HANDLE_KILLPRIV_V2;
		if (inargflags & FUSE_CACHE_SYMLINKS)
			se->conn.capable |= FUSE_CAP_CACHE_SYMLINKS;
		if (inargflags & FUSE_NO_OPENDIR_SUPPORT)
			se->conn.capable |= FUSE_CAP_NO_OPENDIR_SUPPORT;
		if (inargflags & FUSE_EXPLICIT_INVAL_DATA)
			se->conn.capable |= FUSE_CAP_EXPLICIT_INVAL_DATA;
		if (inargflags & FUSE_SETXATTR_EXT)
			se->conn.capable |= FUSE_CAP_SETXATTR_EXT;
		if (!(inargflags & FUSE_MAX_PAGES)) {
			size_t max_bufsize =
				FUSE_DEFAULT_MAX_PAGES_PER_REQ * getpagesize()
				+ FUSE_BUFFER_HEADER_SIZE;
			if (bufsize > max_bufsize) {
				bufsize = max_bufsize;
			}
		}
		if (inargflags & FUSE_DIRECT_IO_ALLOW_MMAP)
			se->conn.capable |= FUSE_CAP_DIRECT_IO_ALLOW_MMAP;
		if (arg->minor >= 38 || (inargflags & FUSE_HAS_EXPIRE_ONLY))
			se->conn.capable |= FUSE_CAP_EXPIRE_ONLY;
		if (inargflags & FUSE_PASSTHROUGH)
			se->conn.capable |= FUSE_CAP_PASSTHROUGH;
	} else {
		se->conn.max_readahead = 0;
	}

	if (se->conn.proto_minor >= 14) {
#ifdef HAVE_SPLICE
#ifdef HAVE_VMSPLICE
		if ((se->io == NULL) || (se->io->splice_send != NULL)) {
			se->conn.capable |= FUSE_CAP_SPLICE_WRITE | FUSE_CAP_SPLICE_MOVE;
		}
#endif
		if ((se->io == NULL) || (se->io->splice_receive != NULL)) {
			se->conn.capable |= FUSE_CAP_SPLICE_READ;
		}
#endif
	}
	if (se->conn.proto_minor >= 18)
		se->conn.capable |= FUSE_CAP_IOCTL_DIR;

	/* Default settings for modern filesystems.
	 *
	 * Most of these capabilities were disabled by default in
	 * libfuse2 for backwards compatibility reasons. In libfuse3,
	 * we can finally enable them by default (as long as they're
	 * supported by the kernel).
	 */
#define LL_SET_DEFAULT(cond, cap) \
	if ((cond) && (se->conn.capable & (cap))) \
		se->conn.want |= (cap)
	LL_SET_DEFAULT(1, FUSE_CAP_ASYNC_READ);
	LL_SET_DEFAULT(1, FUSE_CAP_AUTO_INVAL_DATA);
	LL_SET_DEFAULT(1, FUSE_CAP_ASYNC_DIO);
	LL_SET_DEFAULT(1, FUSE_CAP_IOCTL_DIR);
	LL_SET_DEFAULT(1, FUSE_CAP_ATOMIC_O_TRUNC);
	LL_SET_DEFAULT(se->op.write_buf, FUSE_CAP_SPLICE_READ);
	LL_SET_DEFAULT(se->op.getlk && se->op.setlk,
		       FUSE_CAP_POSIX_LOCKS);
	LL_SET_DEFAULT(se->op.flock, FUSE_CAP_FLOCK_LOCKS);
	LL_SET_DEFAULT(se->op.readdirplus, FUSE_CAP_READDIRPLUS);
	LL_SET_DEFAULT(se->op.readdirplus && se->op.readdir,
		       FUSE_CAP_READDIRPLUS_AUTO);

	/* This could safely become default, but libfuse needs an API extension
	 * to support it
	 * LL_SET_DEFAULT(1, FUSE_CAP_SETXATTR_EXT);
	 */

	se->conn.time_gran = 1;
	
	if (bufsize < FUSE_MIN_READ_BUFFER) {
		fuse_log(FUSE_LOG_ERR, "fuse: warning: buffer size too small: %zu\n",
			bufsize);
		bufsize = FUSE_MIN_READ_BUFFER;
	}
	se->bufsize = bufsize;

	se->got_init = 1;
	if (se->op.init)
		se->op.init(se->userdata, &se->conn);

<<<<<<< HEAD
	if (se->ring.pool && se->op.init_ring_queue && se->ring.external_threads) {
		for (int qid=0; qid < se->ring.nr_queues; qid++) {
			int rc =
				se->op.init_ring_queue(se->userdata, qid, se->ring.pool,
						       fuse_uring_init_queue,
						       fuse_uring_submit_sqes,
						       fuse_uring_queue_handle_cqes);
			if (rc) {
				/*
				 * fuse over io-uring does not work if a queue cannot be
				 * initializes
				 */
				fprintf(stderr, "fuse ring queue (qid=%d) initialization failed\n",
						qid);
				break;
			}
		}
	}
=======
	if (se->conn.max_write > bufsize - FUSE_BUFFER_HEADER_SIZE)
		se->conn.max_write = bufsize - FUSE_BUFFER_HEADER_SIZE;
>>>>>>> eca63dab

	if (se->conn.want & (~se->conn.capable)) {
		fuse_log(FUSE_LOG_ERR, "fuse: error: filesystem requested capabilities "
			"0x%x that are not supported by kernel, aborting.\n",
			se->conn.want & (~se->conn.capable));
		fuse_reply_err(req, EPROTO);
		se->error = -EPROTO;
		fuse_session_exit(se);
		return;
	}

	unsigned max_read_mo = get_max_read(se->mo);
	if (se->conn.max_read != max_read_mo) {
		fuse_log(FUSE_LOG_ERR, "fuse: error: init() and fuse_session_new() "
			"requested different maximum read size (%u vs %u)\n",
			se->conn.max_read, max_read_mo);
		fuse_reply_err(req, EPROTO);
		se->error = -EPROTO;
		fuse_session_exit(se);
		return;
	}

	if (se->conn.max_write < bufsize - FUSE_BUFFER_HEADER_SIZE) {
		se->bufsize = se->conn.max_write + FUSE_BUFFER_HEADER_SIZE;
	}
	if (arg->flags & FUSE_MAX_PAGES) {
		outarg.flags |= FUSE_MAX_PAGES;
		outarg.max_pages = (se->conn.max_write - 1) / getpagesize() + 1;
	}
	outargflags = outarg.flags;
	/* Always enable big writes, this is superseded
	   by the max_write option */
	outargflags |= FUSE_BIG_WRITES;

	if (se->conn.want & FUSE_CAP_ASYNC_READ)
		outargflags |= FUSE_ASYNC_READ;
	if (se->conn.want & FUSE_CAP_POSIX_LOCKS)
		outargflags |= FUSE_POSIX_LOCKS;
	if (se->conn.want & FUSE_CAP_ATOMIC_O_TRUNC)
		outargflags |= FUSE_ATOMIC_O_TRUNC;
	if (se->conn.want & FUSE_CAP_EXPORT_SUPPORT)
		outargflags |= FUSE_EXPORT_SUPPORT;
	if (se->conn.want & FUSE_CAP_DONT_MASK)
		outargflags |= FUSE_DONT_MASK;
	if (se->conn.want & FUSE_CAP_FLOCK_LOCKS)
		outargflags |= FUSE_FLOCK_LOCKS;
	if (se->conn.want & FUSE_CAP_AUTO_INVAL_DATA)
		outargflags |= FUSE_AUTO_INVAL_DATA;
	if (se->conn.want & FUSE_CAP_READDIRPLUS)
		outargflags |= FUSE_DO_READDIRPLUS;
	if (se->conn.want & FUSE_CAP_READDIRPLUS_AUTO)
		outargflags |= FUSE_READDIRPLUS_AUTO;
	if (se->conn.want & FUSE_CAP_ASYNC_DIO)
		outargflags |= FUSE_ASYNC_DIO;
	if (se->conn.want & FUSE_CAP_WRITEBACK_CACHE)
		outargflags |= FUSE_WRITEBACK_CACHE;
	if (se->conn.want & FUSE_CAP_PARALLEL_DIROPS)
		outargflags |= FUSE_PARALLEL_DIROPS;
	if (se->conn.want & FUSE_CAP_POSIX_ACL)
		outargflags |= FUSE_POSIX_ACL;
	if (se->conn.want & FUSE_CAP_HANDLE_KILLPRIV)
		outargflags |= FUSE_HANDLE_KILLPRIV;
	if (se->conn.want & FUSE_CAP_HANDLE_KILLPRIV_V2)
		outargflags |= FUSE_HANDLE_KILLPRIV_V2;
	if (se->conn.want & FUSE_CAP_CACHE_SYMLINKS)
		outargflags |= FUSE_CACHE_SYMLINKS;
	if (se->conn.want & FUSE_CAP_EXPLICIT_INVAL_DATA)
		outargflags |= FUSE_EXPLICIT_INVAL_DATA;
	if (se->conn.want & FUSE_CAP_SETXATTR_EXT)
		outargflags |= FUSE_SETXATTR_EXT;
	if (se->conn.want & FUSE_CAP_DIRECT_IO_ALLOW_MMAP)
		outargflags |= FUSE_DIRECT_IO_ALLOW_MMAP;
	if (se->conn.want & FUSE_CAP_PASSTHROUGH) {
		outargflags |= FUSE_PASSTHROUGH;
		/*
		 * outarg.max_stack_depth includes the fuse stack layer,
		 * so it is one more than max_backing_stack_depth.
		 */
		outarg.max_stack_depth = se->conn.max_backing_stack_depth + 1;
	}

	if (inargflags & FUSE_INIT_EXT) {
		outargflags |= FUSE_INIT_EXT;
		outarg.flags2 = outargflags >> 32;
	}

	outarg.flags = outargflags;

	outarg.max_readahead = se->conn.max_readahead;
	outarg.max_write = se->conn.max_write;
	if (se->conn.proto_minor >= 13) {
		if (se->conn.max_background >= (1 << 16))
			se->conn.max_background = (1 << 16) - 1;
		if (se->conn.congestion_threshold > se->conn.max_background)
			se->conn.congestion_threshold = se->conn.max_background;
		if (!se->conn.congestion_threshold) {
			se->conn.congestion_threshold =
				se->conn.max_background * 3 / 4;
		}

		outarg.max_background = se->conn.max_background;
		outarg.congestion_threshold = se->conn.congestion_threshold;
	}
	if (se->conn.proto_minor >= 23)
		outarg.time_gran = se->conn.time_gran;

	if (se->debug) {
		fuse_log(FUSE_LOG_DEBUG, "   INIT: %u.%u\n", outarg.major, outarg.minor);
		fuse_log(FUSE_LOG_DEBUG, "   flags=0x%08x\n", outarg.flags);
		fuse_log(FUSE_LOG_DEBUG, "   max_readahead=0x%08x\n",
			outarg.max_readahead);
		fuse_log(FUSE_LOG_DEBUG, "   max_write=0x%08x\n", outarg.max_write);
		fuse_log(FUSE_LOG_DEBUG, "   max_background=%i\n",
			outarg.max_background);
		fuse_log(FUSE_LOG_DEBUG, "   congestion_threshold=%i\n",
			outarg.congestion_threshold);
		fuse_log(FUSE_LOG_DEBUG, "   time_gran=%u\n",
			outarg.time_gran);
		if (se->conn.want & FUSE_CAP_PASSTHROUGH)
			fuse_log(FUSE_LOG_DEBUG, "   max_stack_depth=%u\n",
				outarg.max_stack_depth);
	}
	if (arg->minor < 5)
		outargsize = FUSE_COMPAT_INIT_OUT_SIZE;
	else if (arg->minor < 23)
		outargsize = FUSE_COMPAT_22_INIT_OUT_SIZE;



	send_reply_ok(req, &outarg, outargsize);
}

static void do_destroy(fuse_req_t req, fuse_ino_t nodeid, const void *inarg)
{
	struct fuse_session *se = req->se;

	(void) nodeid;
	(void) inarg;

	se->got_destroy = 1;
	se->got_init = 0;
	if (se->op.destroy)
		se->op.destroy(se->userdata);

	send_reply_ok(req, NULL, 0);
}

static void list_del_nreq(struct fuse_notify_req *nreq)
{
	struct fuse_notify_req *prev = nreq->prev;
	struct fuse_notify_req *next = nreq->next;
	prev->next = next;
	next->prev = prev;
}

static void list_add_nreq(struct fuse_notify_req *nreq,
			  struct fuse_notify_req *next)
{
	struct fuse_notify_req *prev = next->prev;
	nreq->next = next;
	nreq->prev = prev;
	prev->next = nreq;
	next->prev = nreq;
}

static void list_init_nreq(struct fuse_notify_req *nreq)
{
	nreq->next = nreq;
	nreq->prev = nreq;
}

static void do_notify_reply(fuse_req_t req, fuse_ino_t nodeid,
			    const void *inarg, const struct fuse_buf *buf)
{
	struct fuse_session *se = req->se;
	struct fuse_notify_req *nreq;
	struct fuse_notify_req *head;

	pthread_mutex_lock(&se->lock);
	head = &se->notify_list;
	for (nreq = head->next; nreq != head; nreq = nreq->next) {
		if (nreq->unique == req->unique) {
			list_del_nreq(nreq);
			break;
		}
	}
	pthread_mutex_unlock(&se->lock);

	if (nreq != head)
		nreq->reply(nreq, req, nodeid, inarg, buf);
}

static int send_notify_iov(struct fuse_session *se, int notify_code,
			   struct iovec *iov, int count)
{
	struct fuse_out_header out;
	struct fuse_req *req = NULL;

	if (!se->got_init)
		return -ENOTCONN;

	out.unique = 0;
	out.error = notify_code;
	iov[0].iov_base = &out;
	iov[0].iov_len = sizeof(struct fuse_out_header);

	return fuse_send_msg(se, NULL, iov, count, req);
}

int fuse_lowlevel_notify_poll(struct fuse_pollhandle *ph)
{
	if (ph != NULL) {
		struct fuse_notify_poll_wakeup_out outarg;
		struct iovec iov[2];

		outarg.kh = ph->kh;

		iov[1].iov_base = &outarg;
		iov[1].iov_len = sizeof(outarg);

		return send_notify_iov(ph->se, FUSE_NOTIFY_POLL, iov, 2);
	} else {
		return 0;
	}
}

int fuse_lowlevel_notify_inval_inode(struct fuse_session *se, fuse_ino_t ino,
				     off_t off, off_t len)
{
	struct fuse_notify_inval_inode_out outarg;
	struct iovec iov[2];

	if (!se)
		return -EINVAL;

	if (se->conn.proto_minor < 12)
		return -ENOSYS;

	outarg.ino = ino;
	outarg.off = off;
	outarg.len = len;

	iov[1].iov_base = &outarg;
	iov[1].iov_len = sizeof(outarg);

	return send_notify_iov(se, FUSE_NOTIFY_INVAL_INODE, iov, 2);
}

/**
 * Notify parent attributes and the dentry matching parent/name
 * 
 * Underlying base function for fuse_lowlevel_notify_inval_entry() and
 * fuse_lowlevel_notify_expire_entry().
 * 
 * @warning
 * Only checks if fuse_lowlevel_notify_inval_entry() is supported by
 * the kernel. All other flags will fall back to 
 * fuse_lowlevel_notify_inval_entry() if not supported!
 * DO THE PROPER CHECKS IN THE DERIVED FUNCTION!
 *
 * @param se the session object
 * @param parent inode number
 * @param name file name
 * @param namelen strlen() of file name
 * @param flags flags to control if the entry should be expired or invalidated
 * @return zero for success, -errno for failure
*/
static int fuse_lowlevel_notify_entry(struct fuse_session *se, fuse_ino_t parent,
							const char *name, size_t namelen,
							enum fuse_notify_entry_flags flags)
{
	struct fuse_notify_inval_entry_out outarg;
	struct iovec iov[3];

	if (!se)
		return -EINVAL;

	if (se->conn.proto_minor < 12)
		return -ENOSYS;

	outarg.parent = parent;
	outarg.namelen = namelen;
	outarg.flags = 0;
	if (flags & FUSE_LL_EXPIRE_ONLY)
		outarg.flags |= FUSE_EXPIRE_ONLY;

	iov[1].iov_base = &outarg;
	iov[1].iov_len = sizeof(outarg);
	iov[2].iov_base = (void *)name;
	iov[2].iov_len = namelen + 1;

	return send_notify_iov(se, FUSE_NOTIFY_INVAL_ENTRY, iov, 3);
}

int fuse_lowlevel_notify_inval_entry(struct fuse_session *se, fuse_ino_t parent,
						 const char *name, size_t namelen)
{
	return fuse_lowlevel_notify_entry(se, parent, name, namelen, FUSE_LL_INVALIDATE);
}

int fuse_lowlevel_notify_expire_entry(struct fuse_session *se, fuse_ino_t parent,
							const char *name, size_t namelen)
{
	if (!se)
		return -EINVAL;

	if (!(se->conn.capable & FUSE_CAP_EXPIRE_ONLY))
		return -ENOSYS;

	return fuse_lowlevel_notify_entry(se, parent, name, namelen, FUSE_LL_EXPIRE_ONLY);
}


int fuse_lowlevel_notify_delete(struct fuse_session *se,
				fuse_ino_t parent, fuse_ino_t child,
				const char *name, size_t namelen)
{
	struct fuse_notify_delete_out outarg;
	struct iovec iov[3];

	if (!se)
		return -EINVAL;

	if (se->conn.proto_minor < 18)
		return -ENOSYS;

	outarg.parent = parent;
	outarg.child = child;
	outarg.namelen = namelen;
	outarg.padding = 0;

	iov[1].iov_base = &outarg;
	iov[1].iov_len = sizeof(outarg);
	iov[2].iov_base = (void *)name;
	iov[2].iov_len = namelen + 1;

	return send_notify_iov(se, FUSE_NOTIFY_DELETE, iov, 3);
}

int fuse_lowlevel_notify_store(struct fuse_session *se, fuse_ino_t ino,
			       off_t offset, struct fuse_bufvec *bufv,
			       enum fuse_buf_copy_flags flags)
{
	struct fuse_out_header out;
	struct fuse_notify_store_out outarg;
	struct iovec iov[3];
	size_t size = fuse_buf_size(bufv);
	int res;
	struct fuse_req *req = NULL;

	if (!se)
		return -EINVAL;

	if (se->conn.proto_minor < 15)
		return -ENOSYS;

	out.unique = 0;
	out.error = FUSE_NOTIFY_STORE;

	outarg.nodeid = ino;
	outarg.offset = offset;
	outarg.size = size;
	outarg.padding = 0;

	iov[0].iov_base = &out;
	iov[0].iov_len = sizeof(out);
	iov[1].iov_base = &outarg;
	iov[1].iov_len = sizeof(outarg);

	res = fuse_send_data_iov(se, NULL, iov, 2, bufv, flags, req);
	if (res > 0)
		res = -res;

	return res;
}

struct fuse_retrieve_req {
	struct fuse_notify_req nreq;
	void *cookie;
};

static void fuse_ll_retrieve_reply(struct fuse_notify_req *nreq,
				   fuse_req_t req, fuse_ino_t ino,
				   const void *inarg,
				   const struct fuse_buf *ibuf)
{
	struct fuse_session *se = req->se;
	struct fuse_retrieve_req *rreq =
		container_of(nreq, struct fuse_retrieve_req, nreq);
	const struct fuse_notify_retrieve_in *arg = inarg;
	struct fuse_bufvec bufv = {
		.buf[0] = *ibuf,
		.count = 1,
	};

	if (!(bufv.buf[0].flags & FUSE_BUF_IS_FD))
		bufv.buf[0].mem = PARAM(arg);

	bufv.buf[0].size -= sizeof(struct fuse_in_header) +
		sizeof(struct fuse_notify_retrieve_in);

	if (bufv.buf[0].size < arg->size) {
		fuse_log(FUSE_LOG_ERR, "fuse: retrieve reply: buffer size too small\n");
		fuse_reply_none(req);
		goto out;
	}
	bufv.buf[0].size = arg->size;

	if (se->op.retrieve_reply) {
		se->op.retrieve_reply(req, rreq->cookie, ino,
					  arg->offset, &bufv);
	} else {
		fuse_reply_none(req);
	}
out:
	free(rreq);
	if ((ibuf->flags & FUSE_BUF_IS_FD) && bufv.idx < bufv.count)
		fuse_ll_clear_pipe(se);
}

int fuse_lowlevel_notify_retrieve(struct fuse_session *se, fuse_ino_t ino,
				  size_t size, off_t offset, void *cookie)
{
	struct fuse_notify_retrieve_out outarg;
	struct iovec iov[2];
	struct fuse_retrieve_req *rreq;
	int err;

	if (!se)
		return -EINVAL;

	if (se->conn.proto_minor < 15)
		return -ENOSYS;

	rreq = malloc(sizeof(*rreq));
	if (rreq == NULL)
		return -ENOMEM;

	pthread_mutex_lock(&se->lock);
	rreq->cookie = cookie;
	rreq->nreq.unique = se->notify_ctr++;
	rreq->nreq.reply = fuse_ll_retrieve_reply;
	list_add_nreq(&rreq->nreq, &se->notify_list);
	pthread_mutex_unlock(&se->lock);

	outarg.notify_unique = rreq->nreq.unique;
	outarg.nodeid = ino;
	outarg.offset = offset;
	outarg.size = size;
	outarg.padding = 0;

	iov[1].iov_base = &outarg;
	iov[1].iov_len = sizeof(outarg);

	err = send_notify_iov(se, FUSE_NOTIFY_RETRIEVE, iov, 2);
	if (err) {
		pthread_mutex_lock(&se->lock);
		list_del_nreq(&rreq->nreq);
		pthread_mutex_unlock(&se->lock);
		free(rreq);
	}

	return err;
}

void *fuse_req_userdata(fuse_req_t req)
{
	return req->se->userdata;
}

const struct fuse_ctx *fuse_req_ctx(fuse_req_t req)
{
	return &req->ctx;
}

void fuse_req_interrupt_func(fuse_req_t req, fuse_interrupt_func_t func,
			     void *data)
{
	pthread_mutex_lock(&req->lock);
	pthread_mutex_lock(&req->se->lock);
	req->u.ni.func = func;
	req->u.ni.data = data;
	pthread_mutex_unlock(&req->se->lock);
	if (req->interrupted && func)
		func(req, data);
	pthread_mutex_unlock(&req->lock);
}

int fuse_req_interrupted(fuse_req_t req)
{
	int interrupted;

	pthread_mutex_lock(&req->se->lock);
	interrupted = req->interrupted;
	pthread_mutex_unlock(&req->se->lock);

	return interrupted;
}

bool fuse_req_is_uring(fuse_req_t req)
{
	return req->is_uring;
}

static struct {
	void (*func)(fuse_req_t, fuse_ino_t, const void *);
	const char *name;
} fuse_ll_ops[] = {
	[FUSE_LOOKUP]	   = { do_lookup,      "LOOKUP"	     },
	[FUSE_FORGET]	   = { do_forget,      "FORGET"	     },
	[FUSE_GETATTR]	   = { do_getattr,     "GETATTR"     },
	[FUSE_SETATTR]	   = { do_setattr,     "SETATTR"     },
	[FUSE_READLINK]	   = { do_readlink,    "READLINK"    },
	[FUSE_SYMLINK]	   = { do_symlink,     "SYMLINK"     },
	[FUSE_MKNOD]	   = { do_mknod,       "MKNOD"	     },
	[FUSE_MKDIR]	   = { do_mkdir,       "MKDIR"	     },
	[FUSE_UNLINK]	   = { do_unlink,      "UNLINK"	     },
	[FUSE_RMDIR]	   = { do_rmdir,       "RMDIR"	     },
	[FUSE_RENAME]	   = { do_rename,      "RENAME"	     },
	[FUSE_LINK]	   = { do_link,	       "LINK"	     },
	[FUSE_OPEN]	   = { do_open,	       "OPEN"	     },
	[FUSE_READ]	   = { do_read,	       "READ"	     },
	[FUSE_WRITE]	   = { do_write,       "WRITE"	     },
	[FUSE_STATFS]	   = { do_statfs,      "STATFS"	     },
	[FUSE_RELEASE]	   = { do_release,     "RELEASE"     },
	[FUSE_FSYNC]	   = { do_fsync,       "FSYNC"	     },
	[FUSE_SETXATTR]	   = { do_setxattr,    "SETXATTR"    },
	[FUSE_GETXATTR]	   = { do_getxattr,    "GETXATTR"    },
	[FUSE_LISTXATTR]   = { do_listxattr,   "LISTXATTR"   },
	[FUSE_REMOVEXATTR] = { do_removexattr, "REMOVEXATTR" },
	[FUSE_FLUSH]	   = { do_flush,       "FLUSH"	     },
	[FUSE_INIT]	   = { do_init,	       "INIT"	     },
	[FUSE_OPENDIR]	   = { do_opendir,     "OPENDIR"     },
	[FUSE_READDIR]	   = { do_readdir,     "READDIR"     },
	[FUSE_RELEASEDIR]  = { do_releasedir,  "RELEASEDIR"  },
	[FUSE_FSYNCDIR]	   = { do_fsyncdir,    "FSYNCDIR"    },
	[FUSE_GETLK]	   = { do_getlk,       "GETLK"	     },
	[FUSE_SETLK]	   = { do_setlk,       "SETLK"	     },
	[FUSE_SETLKW]	   = { do_setlkw,      "SETLKW"	     },
	[FUSE_ACCESS]	   = { do_access,      "ACCESS"	     },
	[FUSE_CREATE]	   = { do_create,      "CREATE"	     },
	[FUSE_INTERRUPT]   = { do_interrupt,   "INTERRUPT"   },
	[FUSE_BMAP]	   = { do_bmap,	       "BMAP"	     },
	[FUSE_IOCTL]	   = { do_ioctl,       "IOCTL"	     },
	[FUSE_POLL]	   = { do_poll,        "POLL"	     },
	[FUSE_FALLOCATE]   = { do_fallocate,   "FALLOCATE"   },
	[FUSE_DESTROY]	   = { do_destroy,     "DESTROY"     },
	[FUSE_NOTIFY_REPLY] = { (void *) 1,    "NOTIFY_REPLY" },
	[FUSE_BATCH_FORGET] = { do_batch_forget, "BATCH_FORGET" },
	[FUSE_READDIRPLUS] = { do_readdirplus,	"READDIRPLUS"},
	[FUSE_RENAME2]     = { do_rename2,      "RENAME2"    },
	[FUSE_COPY_FILE_RANGE] = { do_copy_file_range, "COPY_FILE_RANGE" },
	[FUSE_LSEEK]	   = { do_lseek,       "LSEEK"	     },
	[CUSE_INIT]	   = { cuse_lowlevel_init, "CUSE_INIT"   },
};

#define FUSE_MAXOP (sizeof(fuse_ll_ops) / sizeof(fuse_ll_ops[0]))

/**
 *
 * @return 0 if sanity is ok, error otherwise
 */
static inline int
fuse_req_opcode_sanity_ok(struct fuse_session *se, enum fuse_opcode in_op)
{
	int err = EIO;

	if (!se->got_init) {
		enum fuse_opcode expected;

		expected = se->cuse_data ? CUSE_INIT : FUSE_INIT;
		if (in_op != expected)
			return err;
	} else if (in_op == FUSE_INIT || in_op == CUSE_INIT)
		return err;

	return 0;
}

static inline void
fuse_session_in2req(struct fuse_req *req, struct fuse_in_header *in)
{
	req->unique = in->unique;
	req->ctx.uid = in->uid;
	req->ctx.gid = in->gid;
	req->ctx.pid = in->pid;
}

/**
 * Implement -o allow_root
 */
static inline int
fuse_req_check_allow_root(struct fuse_session *se, enum fuse_opcode in_op,
			  uid_t in_uid)
{
	int err = EACCES;

	if (se->deny_others && in_uid != se->owner && in_uid != 0 &&
		 in_op != FUSE_INIT && in_op != FUSE_READ &&
		 in_op != FUSE_WRITE && in_op != FUSE_FSYNC &&
		 in_op != FUSE_RELEASE && in_op != FUSE_READDIR &&
		 in_op != FUSE_FSYNCDIR && in_op != FUSE_RELEASEDIR &&
		 in_op != FUSE_NOTIFY_REPLY &&
		 in_op != FUSE_READDIRPLUS)
		return err;

	return 0;
}

static const char *opname(enum fuse_opcode opcode)
{
	if (opcode >= FUSE_MAXOP || !fuse_ll_ops[opcode].name)
		return "???";
	else
		return fuse_ll_ops[opcode].name;
}

static int fuse_ll_copy_from_pipe(struct fuse_bufvec *dst,
				  struct fuse_bufvec *src)
{
	ssize_t res = fuse_buf_copy(dst, src, 0);
	if (res < 0) {
		fuse_log(FUSE_LOG_ERR, "fuse: copy from pipe: %s\n", strerror(-res));
		return res;
	}
	if ((size_t)res < fuse_buf_size(dst)) {
		fuse_log(FUSE_LOG_ERR, "fuse: copy from pipe: short read\n");
		return -1;
	}
	return 0;
}

void fuse_session_process_buf(struct fuse_session *se,
			      const struct fuse_buf *buf)
{
	fuse_session_process_buf_int(se, buf, NULL);
}

void fuse_session_process_buf_int(struct fuse_session *se,
				  const struct fuse_buf *buf, struct fuse_chan *ch)
{
	const size_t write_header_size = sizeof(struct fuse_in_header) +
		sizeof(struct fuse_write_in);
	struct fuse_bufvec bufv = { .buf[0] = *buf, .count = 1 };
	struct fuse_bufvec tmpbuf = FUSE_BUFVEC_INIT(write_header_size);
	struct fuse_in_header *in;
	const void *inarg;
	struct fuse_req *req;
	void *mbuf = NULL;
	int err;
	int res;

	if (buf->flags & FUSE_BUF_IS_FD) {
		if (buf->size < tmpbuf.buf[0].size)
			tmpbuf.buf[0].size = buf->size;

		mbuf = malloc(tmpbuf.buf[0].size);
		if (mbuf == NULL) {
			fuse_log(FUSE_LOG_ERR, "fuse: failed to allocate header\n");
			goto clear_pipe;
		}
		tmpbuf.buf[0].mem = mbuf;

		res = fuse_ll_copy_from_pipe(&tmpbuf, &bufv);
		if (res < 0)
			goto clear_pipe;

		in = mbuf;
	} else {
		in = buf->mem;
	}

	if (se->debug) {
		fuse_log(FUSE_LOG_DEBUG,
			"dev unique: %llu, opcode: %s (%i), nodeid: %llu, insize: %zu, pid: %u\n",
			(unsigned long long) in->unique,
			opname((enum fuse_opcode) in->opcode), in->opcode,
			(unsigned long long) in->nodeid, buf->size, in->pid);
	}

	req = fuse_ll_alloc_req(se);
	if (req == NULL) {
		struct fuse_out_header out = {
			.unique = in->unique,
			.error = -ENOMEM,
		};
		struct iovec iov = {
			.iov_base = &out,
			.iov_len = sizeof(struct fuse_out_header),
		};

		fuse_send_msg(se, ch, &iov, 1, NULL);
		goto clear_pipe;
	}

	fuse_session_in2req(req, in);

	err = fuse_req_opcode_sanity_ok(se, in->opcode);
	if (err)
		goto reply_err;

	err = fuse_req_check_allow_root(se, in->opcode, in->uid);
	if (err)
		goto reply_err;

	err = ENOSYS;
	if (in->opcode >= FUSE_MAXOP || !fuse_ll_ops[in->opcode].func)
		goto reply_err;

	req->ch = ch ? fuse_chan_get(ch) : NULL;

	if (in->opcode != FUSE_INTERRUPT) {
		struct fuse_req *intr;
		pthread_mutex_lock(&se->lock);
		intr = check_interrupt(se, req);
		list_add_req(req, &se->list);
		pthread_mutex_unlock(&se->lock);
		if (intr)
			fuse_reply_err(intr, EAGAIN);
	}

	if ((buf->flags & FUSE_BUF_IS_FD) && write_header_size < buf->size &&
	    (in->opcode != FUSE_WRITE || !se->op.write_buf) &&
	    in->opcode != FUSE_NOTIFY_REPLY) {
		void *newmbuf;

		err = ENOMEM;
		newmbuf = realloc(mbuf, buf->size);
		if (newmbuf == NULL)
			goto reply_err;
		mbuf = newmbuf;

		tmpbuf = FUSE_BUFVEC_INIT(buf->size - write_header_size);
		tmpbuf.buf[0].mem = (char *)mbuf + write_header_size;

		res = fuse_ll_copy_from_pipe(&tmpbuf, &bufv);
		err = -res;
		if (res < 0)
			goto reply_err;

		in = mbuf;
	}

	inarg = (void *) &in[1];
	if (in->opcode == FUSE_WRITE && se->op.write_buf)
		do_write_buf(req, in->nodeid, inarg, buf);
	else if (in->opcode == FUSE_NOTIFY_REPLY)
		do_notify_reply(req, in->nodeid, inarg, buf);
	else
		fuse_ll_ops[in->opcode].func(req, in->nodeid, inarg);

out_free:
	free(mbuf);
	return;

reply_err:
	fuse_reply_err(req, err);
clear_pipe:
	if (buf->flags & FUSE_BUF_IS_FD)
		fuse_ll_clear_pipe(se);
	goto out_free;
}

void
fuse_session_process_uring_cqe(struct fuse_session *se, struct fuse_req *req,
			       struct fuse_in_header *in,
			       void *inarg, size_t in_arg_len)
{
	int err;

	fuse_session_in2req(req, in);

	err = fuse_req_opcode_sanity_ok(se, in->opcode);
	if (err)
		goto reply_err;

	err = fuse_req_check_allow_root(se, in->opcode, in->uid);
	if (err)
		goto reply_err;

	err = ENOSYS;
	if (in->opcode >= FUSE_MAXOP || !fuse_ll_ops[in->opcode].func)
		goto reply_err;

	if (se->debug) {
		fuse_log(FUSE_LOG_DEBUG,
			"cqe unique: %llu, opcode: %s (%i), nodeid: %llu, insize: %zu, pid: %u\n",
			(unsigned long long) in->unique,
			opname((enum fuse_opcode) in->opcode), in->opcode,
			(unsigned long long) in->nodeid, in_arg_len, in->pid);
	}

	if (in->opcode == FUSE_WRITE && se->op.write_buf) {
		struct fuse_buf buf = {
			.size = in_arg_len + sizeof(struct fuse_in_header),
			.flags = 0,
			.mem = inarg
		};

		do_write_buf(req, in->nodeid, inarg, &buf);
	} else if (in->opcode == FUSE_NOTIFY_REPLY) {
		struct fuse_buf buf = {
			/* Same as above (FUSE_WRITE) regarding size addition */
			.size = in_arg_len + sizeof(struct fuse_in_header),
			.flags = 0,
			.mem = inarg
		};
		do_notify_reply(req, in->nodeid, inarg, &buf);
	} else
		fuse_ll_ops[in->opcode].func(req, in->nodeid, inarg);

	return;

reply_err:
	fuse_reply_err(req, err);
	return;


}

#define LL_OPTION(n,o,v) \
	{ n, offsetof(struct fuse_session, o), v }

static const struct fuse_opt fuse_ll_opts[] = {
	LL_OPTION("debug", debug, 1),
	LL_OPTION("-d", debug, 1),
	LL_OPTION("--debug", debug, 1),
	LL_OPTION("allow_root", deny_others, 1),
	FUSE_OPT_END
};

void fuse_lowlevel_version(void)
{
	printf("using FUSE kernel interface version %i.%i\n",
	       FUSE_KERNEL_VERSION, FUSE_KERNEL_MINOR_VERSION);
	fuse_mount_version();
}

void fuse_lowlevel_help(void)
{
	/* These are not all options, but the ones that are
	   potentially of interest to an end-user */
	printf(
"    -o allow_other         allow access by all users\n"
"    -o allow_root          allow access by root\n"
"    -o auto_unmount        auto unmount on process termination\n");
}

void fuse_session_destroy(struct fuse_session *se)
{
	struct fuse_ll_pipe *llp;

	if (se->got_init && !se->got_destroy) {
		if (se->op.destroy)
			se->op.destroy(se->userdata);
	}
	llp = pthread_getspecific(se->pipe_key);
	if (llp != NULL)
		fuse_ll_pipe_free(llp);
	pthread_key_delete(se->pipe_key);
	pthread_mutex_destroy(&se->lock);
	free(se->cuse_data);
	if (se->fd != -1)
		close(se->fd);
	if (se->io != NULL)
		free(se->io);
	destroy_mount_opts(se->mo);
	free(se);
}


static void fuse_ll_pipe_destructor(void *data)
{
	struct fuse_ll_pipe *llp = data;
	fuse_ll_pipe_free(llp);
}

int fuse_session_receive_buf(struct fuse_session *se, struct fuse_buf *buf)
{
	return fuse_session_receive_buf_int(se, buf, NULL);
}

int fuse_session_receive_buf_int(struct fuse_session *se, struct fuse_buf *buf,
				 struct fuse_chan *ch)
{
	int err;
	ssize_t res;
#ifdef HAVE_SPLICE
	size_t bufsize = se->bufsize;
	struct fuse_ll_pipe *llp;
	struct fuse_buf tmpbuf;

	if (se->conn.proto_minor < 14 || !(se->conn.want & FUSE_CAP_SPLICE_READ))
		goto fallback;

	llp = fuse_ll_get_pipe(se);
	if (llp == NULL)
		goto fallback;

	if (llp->size < bufsize) {
		if (llp->can_grow) {
			res = fcntl(llp->pipe[0], F_SETPIPE_SZ, bufsize);
			if (res == -1) {
				llp->can_grow = 0;
				res = grow_pipe_to_max(llp->pipe[0]);
				if (res > 0)
					llp->size = res;
				goto fallback;
			}
			llp->size = res;
		}
		if (llp->size < bufsize)
			goto fallback;
	}

	if (se->io != NULL && se->io->splice_receive != NULL) {
		res = se->io->splice_receive(ch ? ch->fd : se->fd, NULL,
						     llp->pipe[1], NULL, bufsize, 0,
						     se->userdata);
	} else {
		res = splice(ch ? ch->fd : se->fd, NULL, llp->pipe[1], NULL,
				 bufsize, 0);
	}
	err = errno;

	if (fuse_session_exited(se))
		return 0;

	if (res == -1) {
		if (err == ENODEV) {
			/* Filesystem was unmounted, or connection was aborted
			   via /sys/fs/fuse/connections */
			fuse_session_exit(se);
			return 0;
		}
		if (err != EINTR && err != EAGAIN)
			perror("fuse: splice from device");
		return -err;
	}

	if (res < sizeof(struct fuse_in_header)) {
		fuse_log(FUSE_LOG_ERR, "short splice from fuse device\n");
		return -EIO;
	}

	tmpbuf = (struct fuse_buf) {
		.size = res,
		.flags = FUSE_BUF_IS_FD,
		.fd = llp->pipe[0],
	};

	/*
	 * Don't bother with zero copy for small requests.
	 * fuse_loop_mt() needs to check for FORGET so this more than
	 * just an optimization.
	 */
	if (res < sizeof(struct fuse_in_header) +
	    sizeof(struct fuse_write_in) + pagesize) {
		struct fuse_bufvec src = { .buf[0] = tmpbuf, .count = 1 };
		struct fuse_bufvec dst = { .count = 1 };

		if (!buf->mem) {
			buf->mem = malloc(se->bufsize);
			if (!buf->mem) {
				fuse_log(FUSE_LOG_ERR,
					"fuse: failed to allocate read buffer\n");
				return -ENOMEM;
			}
		}
		buf->size = se->bufsize;
		buf->flags = 0;
		dst.buf[0] = *buf;

		res = fuse_buf_copy(&dst, &src, 0);
		if (res < 0) {
			fuse_log(FUSE_LOG_ERR, "fuse: copy from pipe: %s\n",
				strerror(-res));
			fuse_ll_clear_pipe(se);
			return res;
		}
		if (res < tmpbuf.size) {
			fuse_log(FUSE_LOG_ERR, "fuse: copy from pipe: short read\n");
			fuse_ll_clear_pipe(se);
			return -EIO;
		}
		assert(res == tmpbuf.size);

	} else {
		/* Don't overwrite buf->mem, as that would cause a leak */
		buf->fd = tmpbuf.fd;
		buf->flags = tmpbuf.flags;
	}
	buf->size = tmpbuf.size;

	return res;

fallback:
#endif
	if (!buf->mem) {
		buf->mem = malloc(se->bufsize);
		if (!buf->mem) {
			fuse_log(FUSE_LOG_ERR,
				"fuse: failed to allocate read buffer\n");
			return -ENOMEM;
		}
	}

restart:
	if (se->io != NULL) {
		/* se->io->read is never NULL if se->io is not NULL as
		specified by fuse_session_custom_io()*/
		res = se->io->read(ch ? ch->fd : se->fd, buf->mem, se->bufsize,
					 se->userdata);
	} else {
		res = read(ch ? ch->fd : se->fd, buf->mem, se->bufsize);
	}
	err = errno;

	if (fuse_session_exited(se))
		return 0;
	if (res == -1) {
		/* ENOENT means the operation was interrupted, it's safe
		   to restart */
		if (err == ENOENT)
			goto restart;

		if (err == ENODEV) {
			/* Filesystem was unmounted, or connection was aborted
			   via /sys/fs/fuse/connections */
			fuse_session_exit(se);
			return 0;
		}
		/* Errors occurring during normal operation: EINTR (read
		   interrupted), EAGAIN (nonblocking I/O), ENODEV (filesystem
		   umounted) */
		if (err != EINTR && err != EAGAIN)
			perror("fuse: reading device");
		return -err;
	}
	if ((size_t) res < sizeof(struct fuse_in_header)) {
		fuse_log(FUSE_LOG_ERR, "short read on fuse device\n");
		return -EIO;
	}

	buf->size = res;

	return res;
}

FUSE_SYMVER("_fuse_session_new_317", "_fuse_session_new@@FUSE_3.17")
struct fuse_session *_fuse_session_new_317(struct fuse_args *args,
					  const struct fuse_lowlevel_ops *op,
					  size_t op_size,
					  struct libfuse_version *version,
					  void *userdata)
{
	int err;
	struct fuse_session *se;
	struct mount_opts *mo;

	if (sizeof(struct fuse_lowlevel_ops) < op_size) {
		fuse_log(FUSE_LOG_ERR, "fuse: warning: library too old, some operations may not work\n");
		op_size = sizeof(struct fuse_lowlevel_ops);
	}

	if (args->argc == 0) {
		fuse_log(FUSE_LOG_ERR, "fuse: empty argv passed to fuse_session_new().\n");
		return NULL;
	}

	se = (struct fuse_session *) calloc(1, sizeof(struct fuse_session));
	if (se == NULL) {
		fuse_log(FUSE_LOG_ERR, "fuse: failed to allocate fuse object\n");
		goto out1;
	}
	se->fd = -1;
	se->conn.max_write = UINT_MAX;
	se->conn.max_readahead = UINT_MAX;

	/* Parse options */
	if(fuse_opt_parse(args, se, fuse_ll_opts, NULL) == -1)
		goto out2;
	if(se->deny_others) {
		/* Allowing access only by root is done by instructing
		 * kernel to allow access by everyone, and then restricting
		 * access to root and mountpoint owner in libfuse.
		 */
		// We may be adding the option a second time, but
		// that doesn't hurt.
		if(fuse_opt_add_arg(args, "-oallow_other") == -1)
			goto out2;
	}
	mo = parse_mount_opts(args);
	if (mo == NULL)
		goto out3;

	if(args->argc == 1 &&
	   args->argv[0][0] == '-') {
		fuse_log(FUSE_LOG_ERR, "fuse: warning: argv[0] looks like an option, but "
			"will be ignored\n");
	} else if (args->argc != 1) {
		int i;
		fuse_log(FUSE_LOG_ERR, "fuse: unknown option(s): `");
		for(i = 1; i < args->argc-1; i++)
			fuse_log(FUSE_LOG_ERR, "%s ", args->argv[i]);
		fuse_log(FUSE_LOG_ERR, "%s'\n", args->argv[i]);
		goto out4;
	}

	if (se->debug)
		fuse_log(FUSE_LOG_DEBUG, "FUSE library version: %s\n", PACKAGE_VERSION);

	se->bufsize = FUSE_MAX_MAX_PAGES * getpagesize() +
		FUSE_BUFFER_HEADER_SIZE;

	list_init_req(&se->list);
	list_init_req(&se->interrupts);
	list_init_nreq(&se->notify_list);
	se->notify_ctr = 1;
	pthread_mutex_init(&se->lock, NULL);

	err = pthread_key_create(&se->pipe_key, fuse_ll_pipe_destructor);
	if (err) {
		fuse_log(FUSE_LOG_ERR, "fuse: failed to create thread specific key: %s\n",
			strerror(err));
		goto out5;
	}

	memcpy(&se->op, op, op_size);
	se->owner = getuid();
	se->userdata = userdata;

	se->mo = mo;

	/* Fuse server application should pass the version it was compiled
	 * against and pass it. If a libfuse version accidentally introduces an
	 * ABI incompatibility, it might be possible to 'fix' that at run time,
	 * by checking the version numbers.
	 */
	se->version = *version;

	return se;

out5:
	pthread_mutex_destroy(&se->lock);
out4:
	fuse_opt_free_args(args);
out3:
	if (mo != NULL)
		destroy_mount_opts(mo);
out2:
	free(se);
out1:
	return NULL;
}

struct fuse_session *fuse_session_new_30(struct fuse_args *args,
					  const struct fuse_lowlevel_ops *op,
					  size_t op_size,
					  void *userdata);
FUSE_SYMVER("fuse_session_new_30", "fuse_session_new@FUSE_3.0")
struct fuse_session *fuse_session_new_30(struct fuse_args *args,
					  const struct fuse_lowlevel_ops *op,
					  size_t op_size,
					  void *userdata)
{
	/* unknown version */
	struct libfuse_version version = { 0 };

	return _fuse_session_new_317(args, op, op_size, &version, userdata);
}

int fuse_session_custom_io(struct fuse_session *se, const struct fuse_custom_io *io,
			   int fd)
{
	if (fd < 0) {
		fuse_log(FUSE_LOG_ERR, "Invalid file descriptor value %d passed to "
			"fuse_session_custom_io()\n", fd);
		return -EBADF;
	}
	if (io == NULL) {
		fuse_log(FUSE_LOG_ERR, "No custom IO passed to "
			"fuse_session_custom_io()\n");
		return -EINVAL;
	} else if (io->read == NULL || io->writev == NULL) {
		/* If the user provides their own file descriptor, we can't
		guarantee that the default behavior of the io operations made
		in libfuse will function properly. Therefore, we enforce the
		user to implement these io operations when using custom io. */
		fuse_log(FUSE_LOG_ERR, "io passed to fuse_session_custom_io() must "
			"implement both io->read() and io->writev\n");
		return -EINVAL;
	}

	se->io = malloc(sizeof(struct fuse_custom_io));
	if (se->io == NULL) {
		fuse_log(FUSE_LOG_ERR, "Failed to allocate memory for custom io. "
			"Error: %s\n", strerror(errno));
		return -errno;
	}

	se->fd = fd;
	*se->io = *io;
	return 0;
}


int fuse_session_mount(struct fuse_session *se, const char *mountpoint)
{
	int fd;

	/*
	 * Make sure file descriptors 0, 1 and 2 are open, otherwise chaos
	 * would ensue.
	 */
	do {
		fd = open("/dev/null", O_RDWR);
		if (fd > 2)
			close(fd);
	} while (fd >= 0 && fd <= 2);

	/*
	 * To allow FUSE daemons to run without privileges, the caller may open
	 * /dev/fuse before launching the file system and pass on the file
	 * descriptor by specifying /dev/fd/N as the mount point. Note that the
	 * parent process takes care of performing the mount in this case.
	 */
	fd = fuse_mnt_parse_fuse_fd(mountpoint);
	if (fd != -1) {
		if (fcntl(fd, F_GETFD) == -1) {
			fuse_log(FUSE_LOG_ERR,
				"fuse: Invalid file descriptor /dev/fd/%u\n",
				fd);
			return -1;
		}
		se->fd = fd;
	} else {
		/* Open channel */
		fd = fuse_kern_mount(mountpoint, se->mo);
		if (fd == -1)
			return -1;
		se->fd = fd;

		/* Save mountpoint */
		se->mountpoint = strdup(mountpoint);
		if (se->mountpoint == NULL)
			goto error_out;
	}

	return 0;

error_out:
	fuse_kern_unmount(mountpoint, fd);
	return -1;
}

int fuse_session_fd(struct fuse_session *se)
{
	return se->fd;
}

void fuse_session_unmount(struct fuse_session *se)
{
	if (se->mountpoint != NULL) {
		fuse_kern_unmount(se->mountpoint, se->fd);
		se->fd = -1;
		free(se->mountpoint);
		se->mountpoint = NULL;
	}
}

#ifdef linux
int fuse_req_getgroups(fuse_req_t req, int size, gid_t list[])
{
	char *buf;
	size_t bufsize = 1024;
	char path[128];
	int ret;
	int fd;
	unsigned long pid = req->ctx.pid;
	char *s;

	sprintf(path, "/proc/%lu/task/%lu/status", pid, pid);

retry:
	buf = malloc(bufsize);
	if (buf == NULL)
		return -ENOMEM;

	ret = -EIO;
	fd = open(path, O_RDONLY);
	if (fd == -1)
		goto out_free;

	ret = read(fd, buf, bufsize);
	close(fd);
	if (ret < 0) {
		ret = -EIO;
		goto out_free;
	}

	if ((size_t)ret == bufsize) {
		free(buf);
		bufsize *= 4;
		goto retry;
	}

	ret = -EIO;
	s = strstr(buf, "\nGroups:");
	if (s == NULL)
		goto out_free;

	s += 8;
	ret = 0;
	while (1) {
		char *end;
		unsigned long val = strtoul(s, &end, 0);
		if (end == s)
			break;

		s = end;
		if (ret < size)
			list[ret] = val;
		ret++;
	}

out_free:
	free(buf);
	return ret;
}
#else /* linux */
/*
 * This is currently not implemented on other than Linux...
 */
int fuse_req_getgroups(fuse_req_t req, int size, gid_t list[])
{
	(void) req; (void) size; (void) list;
	return -ENOSYS;
}
#endif

/* Prevent spurious data race warning - we don't care
 * about races for this flag */
__attribute__((no_sanitize_thread))
void fuse_session_exit(struct fuse_session *se)
{
	se->exited = 1;
}

__attribute__((no_sanitize_thread))
void fuse_session_reset(struct fuse_session *se)
{
	se->exited = 0;
	se->error = 0;
}

__attribute__((no_sanitize_thread))
int fuse_session_exited(struct fuse_session *se)
{
	return se->exited;
}<|MERGE_RESOLUTION|>--- conflicted
+++ resolved
@@ -2154,7 +2154,9 @@
 	if (se->op.init)
 		se->op.init(se->userdata, &se->conn);
 
-<<<<<<< HEAD
+	if (se->conn.max_write > bufsize - FUSE_BUFFER_HEADER_SIZE)
+		se->conn.max_write = bufsize - FUSE_BUFFER_HEADER_SIZE;
+
 	if (se->ring.pool && se->op.init_ring_queue && se->ring.external_threads) {
 		for (int qid=0; qid < se->ring.nr_queues; qid++) {
 			int rc =
@@ -2173,10 +2175,6 @@
 			}
 		}
 	}
-=======
-	if (se->conn.max_write > bufsize - FUSE_BUFFER_HEADER_SIZE)
-		se->conn.max_write = bufsize - FUSE_BUFFER_HEADER_SIZE;
->>>>>>> eca63dab
 
 	if (se->conn.want & (~se->conn.capable)) {
 		fuse_log(FUSE_LOG_ERR, "fuse: error: filesystem requested capabilities "
