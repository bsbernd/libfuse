--- conflicted
+++ resolved
@@ -18,11 +18,8 @@
 #include "fuse_opt.h"
 #include "fuse_misc.h"
 #include "mount_util.h"
-<<<<<<< HEAD
+#include "util.h"
 #include "fuse_uring_i.h"
-=======
-#include "util.h"
->>>>>>> c9b9ca09
 
 #include <stdio.h>
 #include <stdlib.h>
@@ -478,12 +475,7 @@
 int fuse_reply_create(fuse_req_t req, const struct fuse_entry_param *e,
 		      const struct fuse_file_info *f)
 {
-<<<<<<< HEAD
-	alignas(sizeof(uint8_t)) char buf[sizeof(struct fuse_entry_out) +
-					  sizeof(struct fuse_open_out)];
-=======
 	alignas(uint64_t) char buf[sizeof(struct fuse_entry_out) + sizeof(struct fuse_open_out)];
->>>>>>> c9b9ca09
 	size_t entrysize = req->se->conn.proto_minor < 9 ?
 		FUSE_COMPAT_ENTRY_OUT_SIZE : sizeof(struct fuse_entry_out);
 	struct fuse_entry_out *earg = (struct fuse_entry_out *) buf;
@@ -1519,9 +1511,6 @@
 		fuse_reply_err(req, ENOSYS);
 }
 
-<<<<<<< HEAD
-static void do_link(fuse_req_t req, fuse_ino_t nodeid, const void *inarg)
-=======
 static void do_tmpfile(fuse_req_t req, fuse_ino_t nodeid, const void *inarg)
 {
 	struct fuse_create_in *arg = (struct fuse_create_in *) inarg;
@@ -1540,8 +1529,7 @@
 		fuse_reply_err(req, ENOSYS);
 }
 
-static void do_create(fuse_req_t req, fuse_ino_t nodeid, const void *inarg)
->>>>>>> c9b9ca09
+static void do_link(fuse_req_t req, fuse_ino_t nodeid, const void *inarg)
 {
 	const struct fuse_link_in *arg = inarg;
 	const void *name = PARAM(arg);
@@ -2374,11 +2362,11 @@
 		fuse_reply_err(req, ENOSYS);
 }
 
-<<<<<<< HEAD
 static void do_lseek(fuse_req_t req, const fuse_ino_t nodeid, const void *inarg)
 {
 	_do_lseek(req, nodeid, inarg, NULL);
-=======
+}
+
 static bool want_flags_valid(uint64_t capable, uint64_t want)
 {
 	uint64_t unknown_flags = want & (~capable);
@@ -2389,7 +2377,6 @@
 		return false;
 	}
 	return true;
->>>>>>> c9b9ca09
 }
 
 /* Prevent bogus data races (bogus since "init" is called before
@@ -2554,10 +2541,7 @@
 	if (se->op.init)
 		se->op.init(se->userdata, &se->conn);
 
-<<<<<<< HEAD
-	if (se->conn.max_write > bufsize - FUSE_BUFFER_HEADER_SIZE)
-		se->conn.max_write = bufsize - FUSE_BUFFER_HEADER_SIZE;
-
+	if (!want_flags_valid(se->conn.capable, se->conn.want)) {
 	if (se->ring.pool && se->op.init_ring_queue && se->ring.external_threads) {
 		for (int qid=0; qid < se->ring.nr_queues; qid++) {
 			int rc =
@@ -2577,13 +2561,6 @@
 		}
 	}
 
-	if (se->conn.want & (~se->conn.capable)) {
-		fuse_log(FUSE_LOG_ERR, "fuse: error: filesystem requested capabilities "
-			"0x%x that are not supported by kernel, aborting.\n",
-			se->conn.want & (~se->conn.capable));
-=======
-	if (!want_flags_valid(se->conn.capable, se->conn.want)) {
->>>>>>> c9b9ca09
 		fuse_reply_err(req, EPROTO);
 		se->error = -EPROTO;
 		fuse_session_exit(se);
