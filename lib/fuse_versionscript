FUSE_3.0 {
	global:
		fuse_destroy;
		fuse_exit;
		fuse_loop;
		fuse_loop_mt;
		fuse_reply_attr;
		fuse_reply_buf;
		fuse_reply_entry;
		fuse_reply_err;
		fuse_reply_none;
		fuse_reply_readlink;
		fuse_reply_write;
		fuse_reply_xattr;
		fuse_req_userdata;
		fuse_session_destroy;
		fuse_session_exit;
		fuse_session_exited;
		fuse_session_loop;
		fuse_session_loop_mt;
		fuse_session_reset;
		fuse_session_fd;
		fuse_opt_parse;
		fuse_opt_add_opt;
		fuse_opt_add_arg;
		fuse_opt_free_args;
		fuse_opt_match;
		fuse_parse_cmdline;
		fuse_remove_signal_handlers;
		fuse_reply_create;
		fuse_reply_open;
		fuse_reply_statfs;
		fuse_set_signal_handlers;
		fuse_add_direntry;
		fuse_add_direntry_plus;
		fuse_daemonize;
		fuse_get_session;
		fuse_interrupted;
		fuse_session_new;
		fuse_main_real;
		fuse_mount;
		fuse_session_custom_io;
		fuse_session_mount;
		fuse_new;
		fuse_opt_insert_arg;
		fuse_reply_lock;
		fuse_req_interrupt_func;
		fuse_req_interrupted;
		fuse_unmount;
		fuse_session_unmount;
		fuse_fs_access;
		fuse_fs_bmap;
		fuse_fs_chmod;
		fuse_fs_chown;
		fuse_fs_create;
		fuse_fs_destroy;
		fuse_fs_flush;
		fuse_fs_fsync;
		fuse_fs_fsyncdir;
		fuse_fs_getattr;
		fuse_fs_getxattr;
		fuse_fs_init;
		fuse_fs_link;
		fuse_fs_listxattr;
		fuse_fs_lock;
		fuse_fs_mkdir;
		fuse_fs_mknod;
		fuse_fs_new;
		fuse_fs_open;
		fuse_fs_opendir;
		fuse_fs_read;
		fuse_fs_readdir;
		fuse_fs_readlink;
		fuse_fs_release;
		fuse_fs_releasedir;
		fuse_fs_removexattr;
		fuse_fs_rename;
		fuse_fs_rmdir;
		fuse_fs_setxattr;
		fuse_fs_statfs;
		fuse_fs_symlink;
		fuse_fs_truncate;
		fuse_fs_unlink;
		fuse_fs_utimens;
		fuse_fs_write;
		fuse_reply_iov;
		fuse_version;
		fuse_pkgversion;
		fuse_reply_bmap;
		cuse_lowlevel_new;
		cuse_lowlevel_main;
		cuse_lowlevel_setup;
		cuse_lowlevel_teardown;
		fuse_fs_ioctl;
		fuse_fs_poll;
		fuse_get_context;
		fuse_getgroups;
		fuse_lowlevel_notify_inval_entry;
		fuse_lowlevel_notify_inval_inode;
		fuse_lowlevel_notify_poll;
		fuse_notify_poll;
		fuse_opt_add_opt_escaped;
		fuse_pollhandle_destroy;
		fuse_reply_ioctl;
		fuse_reply_ioctl_iov;
		fuse_reply_ioctl_retry;
		fuse_reply_poll;
		fuse_req_ctx;
		fuse_req_getgroups;
		fuse_buf_copy;
		fuse_buf_size;
		fuse_fs_read_buf;
		fuse_fs_write_buf;
		fuse_lowlevel_notify_retrieve;
		fuse_lowlevel_notify_store;
		fuse_reply_data;
		fuse_session_process_buf;
		fuse_session_receive_buf;
		fuse_start_cleanup_thread;
		fuse_stop_cleanup_thread;
		fuse_clean_cache;
		fuse_lowlevel_notify_delete;
		fuse_fs_flock;
		fuse_fs_fallocate;
		fuse_lowlevel_help;
		fuse_lowlevel_version;
		fuse_cmdline_help;
		fuse_apply_conn_info_opts;
		fuse_parse_conn_info_opts;
		fuse_fs_lseek;
		fuse_reply_lseek;

	local:
		*;
};

FUSE_3.1 {
	global:
	        fuse_lib_help;
		fuse_invalidate_path;
		fuse_new_30;
		fuse_new_31;
		fuse_new;
} FUSE_3.0;

FUSE_3.2 {
	global:
		fuse_session_loop_mt;
		fuse_session_loop_mt_31;
		fuse_session_loop_mt_32;
		fuse_loop_mt;
		fuse_loop_mt_31;
} FUSE_3.1;

FUSE_3.3 {
	global:
		fuse_open_channel;
} FUSE_3.2;

FUSE_3.4 {
	global:
		fuse_fs_copy_file_range;
} FUSE_3.3;

FUSE_3.7 {
	global:
		fuse_set_log_func;
		fuse_log;
} FUSE_3.4;

FUSE_3.12 {
	global:
		fuse_session_loop_mt;
		fuse_session_loop_mt_312;
		fuse_loop_mt;
		fuse_loop_mt_32;
		fuse_loop_mt_312;
		fuse_loop_cfg_create;
		fuse_loop_cfg_destroy;
		fuse_loop_cfg_set_idle_threads;
		fuse_loop_cfg_set_max_threads;
		fuse_loop_cfg_set_clone_fd;
		fuse_loop_cfg_convert;
		fuse_parse_cmdline;
		fuse_parse_cmdline_30;
		fuse_parse_cmdline_312;
		fuse_lowlevel_notify_expire_entry;
} FUSE_3.4;

FUSE_3.17 {
	global:
		_fuse_session_new_317;
		_fuse_new;
		_fuse_new_30;
		_fuse_new_317;
		fuse_main_real_317;
		fuse_passthrough_open;
		fuse_passthrough_close;
		fuse_session_custom_io_30;
		fuse_session_custom_io_317;
<<<<<<< HEAD
		fuse_loop_cfg_set_uring_opts;
		fuse_loop_cfg_set_uring_ext_thread;
		fuse_req_is_uring;
=======
		fuse_set_fail_signal_handlers;
		fuse_log_enable_syslog;
		fuse_log_close_syslog;
>>>>>>> 54466d2c
} FUSE_3.12;

# Local Variables:
# indent-tabs-mode: t
# End:<|MERGE_RESOLUTION|>--- conflicted
+++ resolved
@@ -198,15 +198,12 @@
 		fuse_passthrough_close;
 		fuse_session_custom_io_30;
 		fuse_session_custom_io_317;
-<<<<<<< HEAD
+		fuse_set_fail_signal_handlers;
+		fuse_log_enable_syslog;
+		fuse_log_close_syslog;
 		fuse_loop_cfg_set_uring_opts;
 		fuse_loop_cfg_set_uring_ext_thread;
 		fuse_req_is_uring;
-=======
-		fuse_set_fail_signal_handlers;
-		fuse_log_enable_syslog;
-		fuse_log_close_syslog;
->>>>>>> 54466d2c
 } FUSE_3.12;
 
 # Local Variables:
