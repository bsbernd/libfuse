---
name: 'Build & Test'
on:
  push:
    branches:
      - master
      - '[0-9]+.[0-9]+'  # This will match branches like 3.17, 3.18, 4.0, etc.
  pull_request:
    branches:
      - master
      - '[0-9]+.[0-9]+'

permissions:
  contents: read

jobs:
  build:
    runs-on: '${{ matrix.os }}'
    strategy:
      matrix:
        os:
          # 18.04 does not work because of ‘no_sanitize’ attribute
          # cc1: all warnings being treated as errors
          # - ubuntu-18.04
          - ubuntu-latest
    steps:
      - name: Install dependencies (Ubuntu)
        if: runner.os == 'Linux'
<<<<<<< HEAD
        run: sudo apt-get update && sudo apt-get install -y clang doxygen gcc gcc-10 gcc-9 valgrind liburing-dev libnuma-dev
=======
        run: |
          sudo dpkg --add-architecture i386
          sudo apt-get update
          sudo apt-get install -y clang doxygen gcc gcc-10 gcc-9 valgrind \
            gcc-multilib g++-multilib libc6-dev-i386 \
            libpcap0.8-dev:i386 libudev-dev:i386 pkg-config:i386
>>>>>>> f8bdca32
      - uses: actions/checkout@11bd71901bbe5b1630ceea73d27597364c9af683 # v4.2.2
      - uses: actions/setup-python@v5
        with:
          python-version: '3.12'
      - run: pip install -r requirements.txt
      - run: test/ci-build.sh
<|MERGE_RESOLUTION|>--- conflicted
+++ resolved
@@ -26,16 +26,12 @@
     steps:
       - name: Install dependencies (Ubuntu)
         if: runner.os == 'Linux'
-<<<<<<< HEAD
-        run: sudo apt-get update && sudo apt-get install -y clang doxygen gcc gcc-10 gcc-9 valgrind liburing-dev libnuma-dev
-=======
         run: |
           sudo dpkg --add-architecture i386
           sudo apt-get update
           sudo apt-get install -y clang doxygen gcc gcc-10 gcc-9 valgrind \
             gcc-multilib g++-multilib libc6-dev-i386 \
             libpcap0.8-dev:i386 libudev-dev:i386 pkg-config:i386
->>>>>>> f8bdca32
       - uses: actions/checkout@11bd71901bbe5b1630ceea73d27597364c9af683 # v4.2.2
       - uses: actions/setup-python@v5
         with:
